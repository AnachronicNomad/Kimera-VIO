/* ----------------------------------------------------------------------------
 * Copyright 2017, Massachusetts Institute of Technology,
 * Cambridge, MA 02139
 * All Rights Reserved
 * Authors: Luca Carlone, et al. (see THANKS for the full author list)
 * See LICENSE for the license information
 * -------------------------------------------------------------------------- */

/**
 * @file   Visualizer.cpp
 * @brief  Build and visualize 2D mesh from Frame
 * @author Antoni Rosinol, AJ Haeffner, Luca Carlone
 */

#include "Visualizer3D.h"

#include <algorithm>      // for min
#include <memory>         // for shared_ptr<>
#include <string>         // for string
#include <unordered_map>  // for unordered_map<>
#include <utility>        // for pair<>
#include <vector>         // for vector<>

#include <gflags/gflags.h>

#include "LoggerMatlab.h"
#include "UtilsOpenCV.h"
#include "VioBackEnd-definitions.h"
#include "common/FilesystemUtils.h"
#include "utils/Statistics.h"
#include "utils/Timer.h"

#include "factors/PointPlaneFactor.h"  // For visualization of constraints.

DEFINE_bool(visualize_mesh, false, "Enable 3D mesh visualization.");

DEFINE_bool(visualize_mesh_2d, false, "Visualize mesh 2D.");
DEFINE_bool(visualize_mesh_2d_filtered, false, "Visualize mesh 2D filtered.");

DEFINE_bool(visualize_semantic_mesh, false,
            "Color the 3d mesh according to their semantic labels.");
DEFINE_bool(visualize_mesh_with_colored_polygon_clusters, false,
            "Color the polygon clusters according to their cluster id.");
DEFINE_bool(visualize_point_cloud, true, "Enable point cloud visualization.");
DEFINE_bool(visualize_convex_hull, false, "Enable convex hull visualization.");
DEFINE_bool(visualize_plane_constraints, false,
            "Enable plane constraints"
            " visualization.");
DEFINE_bool(visualize_planes, false, "Enable plane visualization.");
DEFINE_bool(visualize_plane_label, false, "Enable plane label visualization.");
DEFINE_bool(visualize_mesh_in_frustum, false,
            "Enable mesh visualization in "
            "camera frustum.");
DEFINE_string(
    visualize_load_mesh_filename, "",
    "Load a mesh in the visualization, i.e. to visualize ground-truth "
    "point cloud from Euroc's Vicon dataset.");

// 3D Mesh related flags.
DEFINE_int32(mesh_shading, 0, "Mesh shading:\n 0: Flat, 1: Gouraud, 2: Phong");
DEFINE_int32(mesh_representation, 1,
             "Mesh representation:\n 0: Points, 1: Surface, 2: Wireframe");
DEFINE_bool(texturize_3d_mesh, false,
            "Whether you want to add texture to the 3d"
            "mesh. The texture is taken from the image"
            " frame.");
DEFINE_bool(set_mesh_ambient, false,
            "Whether to use ambient light for the "
            "mesh.");
DEFINE_bool(set_mesh_lighting, false, "Whether to use lighting for the mesh.");
DEFINE_bool(log_mesh, false, "Log the mesh at time horizon.");
DEFINE_bool(log_accumulated_mesh, false, "Accumulate the mesh when logging.");

DEFINE_int32(displayed_trajectory_length, 50,
             "Set length of plotted trajectory."
             "If -1 then all the trajectory is plotted.");

namespace VIO {

/* -------------------------------------------------------------------------- */
template <class T>
static bool getEstimateOfKey(const gtsam::Values& state, const gtsam::Key& key,
                             T* estimate) {
  CHECK_NOTNULL(estimate);
  if (state.exists(key)) {
    *estimate = state.at<T>(key);
    return true;
  } else {
    return false;
  }
}

// Contains internal data for Visualizer3D window.
Visualizer3D::WindowData::WindowData()
    : window_(cv::viz::Viz3d("3D Visualizer")),
      cloud_color_(cv::viz::Color::white()),
      background_color_(cv::viz::Color::black()),
      mesh_representation_(FLAGS_mesh_representation),
      mesh_shading_(FLAGS_mesh_shading),
      mesh_ambient_(FLAGS_set_mesh_ambient),
      mesh_lighting_(FLAGS_set_mesh_lighting) {}

/* -------------------------------------------------------------------------- */
VisualizerInputPayload::VisualizerInputPayload(
    const gtsam::Pose3& pose, const StereoFrame& last_stero_keyframe,
    const MesherOutputPayload& mesher_output_payload,
    const PointsWithIdMap& points_with_id_VIO,
    const LmkIdToLmkTypeMap& lmk_id_to_lmk_type_map,
    const std::vector<Plane>& planes, const gtsam::NonlinearFactorGraph& graph,
    const gtsam::Values& values)
    : pose_(pose),
      stereo_keyframe_(last_stero_keyframe),
      mesher_output_payload_(mesher_output_payload),  // TODO expensive...
      points_with_id_VIO_(points_with_id_VIO),
      lmk_id_to_lmk_type_map_(lmk_id_to_lmk_type_map),
      planes_(planes),
      graph_(graph),
      values_(values) {}

/* -------------------------------------------------------------------------- */
ImageToDisplay::ImageToDisplay(const std::string& name, const cv::Mat& image)
    : name_(name), image_(image) {}

/* -------------------------------------------------------------------------- */
Visualizer3D::Visualizer3D(VisualizationType viz_type, int backend_type)
    : visualization_type_(viz_type), backend_type_(backend_type) {
  if (VLOG_IS_ON(2)) {
    window_data_.window_.setGlobalWarnings(true);
  } else {
    window_data_.window_.setGlobalWarnings(false);
  }
  window_data_.window_.registerKeyboardCallback(keyboardCallback,
                                                &window_data_);
  window_data_.window_.setBackgroundColor(window_data_.background_color_);
  window_data_.window_.showWidget("Coordinate Widget",
                                  cv::viz::WCoordinateSystem());
}

/* -------------------------------------------------------------------------- */
// Returns false if visualizer has shutdown.
bool Visualizer3D::spin(ThreadsafeQueue<VisualizerInputPayload>& input_queue,
                        ThreadsafeQueue<VisualizerOutputPayload>& output_queue,
                        std::function<void(VisualizerOutputPayload&)> display,
                        bool parallel_run) {
  LOG(INFO) << "Spinning Visualizer.";
  VisualizerOutputPayload output_payload;
  utils::StatsCollector stats_visualizer("Visualizer Timing [ms]");
  while (!shutdown_) {
    // Wait for mesher payload.
    is_thread_working_ = false;
    const std::shared_ptr<VisualizerInputPayload>& visualizer_payload =
        input_queue.popBlocking();
    is_thread_working_ = true;
    auto tic = utils::Timer::tic();
    visualize(visualizer_payload, &output_payload);
    if (display) {
      display(output_payload);
    } else {
      output_queue.push(output_payload);
    }
    output_payload.images_to_display_.clear();
    auto spin_duration = utils::Timer::toc(tic).count();
    LOG(WARNING) << "Current Visualizer frequency: " << 1000.0 / spin_duration
                 << " Hz. (" << spin_duration << " ms).";
    stats_visualizer.AddSample(spin_duration);

    // Break the while loop if we are in sequential mode.
    if (!parallel_run) return true;
  }
  LOG(INFO) << "Visualizer has shutdown.";
  return false;
}

/* -------------------------------------------------------------------------- */
void Visualizer3D::shutdown() {
  LOG_IF(WARNING, shutdown_) << "Shutdown for Visualizer requested, but it was "
                                "already shutdown.";
  LOG(INFO) << "Shutting down Visualizer.";
  shutdown_ = true;
}

/* -------------------------------------------------------------------------- */
void Visualizer3D::restart() {
  LOG(INFO) << "Resetting shutdown visualizer flag to false.";
  shutdown_ = false;
}

/* -------------------------------------------------------------------------- */
// Returns true if visualization is ready, false otherwise.
bool Visualizer3D::visualize(
    const std::shared_ptr<VisualizerInputPayload>& input,
    VisualizerOutputPayload* output) {
  CHECK_NOTNULL(output);
  if (input) {
    return visualize(*input, output);
  } else {
    LOG(WARNING) << "No Visualizer Input Payload received";
    return false;
  }
}

/* -------------------------------------------------------------------------- */
// Returns true if visualization is ready, false otherwise.
bool Visualizer3D::visualize(const VisualizerInputPayload& input,
                             VisualizerOutputPayload* output) {
  CHECK_NOTNULL(output);
  cv::Mat mesh_2d_img;  // Only for visualization.
  const Frame& left_stereo_keyframe = input.stereo_keyframe_.getLeftFrame();
  switch (visualization_type_) {
    // Computes and visualizes 2D mesh.
    // vertices: all leftframe kps with lmkId != -1 and inside the image
    // triangles: all the ones with edges inside images as produced by
    // cv::subdiv
    case VisualizationType::MESH2D: {
      output->visualization_type_ = VisualizationType::MESH2D;
      output->images_to_display_.push_back(ImageToDisplay(
          "Mesh 2D", visualizeMesh2D(left_stereo_keyframe.createMesh2D(),
                                     left_stereo_keyframe.img_)));
      break;
    }

      // Computes and visualizes 2D mesh.
      // vertices: all leftframe kps with right-VALID (3D), lmkId != -1 and
      // inside the image triangles: all the ones with edges inside images as
      // produced by cv::subdiv, which have uniform gradient
    case VisualizationType::
        MESH2Dsparse: {  // visualize a 2D mesh of (right-valid) keypoints
                         // discarding triangles corresponding to non planar
                         // obstacles
      output->visualization_type_ = VisualizationType::MESH2Dsparse;
      std::vector<cv::Vec6f> mesh_2d;
      input.stereo_keyframe_.createMesh2dStereo(&mesh_2d, nullptr,
                                                Mesh2Dtype::DENSE, true);
      // Add image to output queue.
      output->images_to_display_.push_back(ImageToDisplay(
          "Mesh 2D", visualizeMesh2DStereo(mesh_2d, left_stereo_keyframe)));
      break;
    }

      // Computes and visualizes 3D mesh from 2D triangulation.
      // vertices: all leftframe kps with right-VALID (3D), lmkId != -1 and
      // inside the image triangles: all the ones with edges inside images as
      // produced by cv::subdiv, which have uniform gradient (updateMesh3D also
      // filters out geometrically) Sparsity comes from filtering out triangles
      // corresponding to non planar obstacles which are assumed to have
      // non-uniform gradient.
    case VisualizationType::MESH2DTo3Dsparse: {
      output->visualization_type_ = VisualizationType::MESH2DTo3Dsparse;
      // Visualize 2d mesh.
      if (FLAGS_visualize_mesh_2d) {
        output->images_to_display_.push_back(ImageToDisplay(
            "Mesh 2D",
            visualizeMesh2DStereo(input.mesher_output_payload_.mesh_2d_for_viz_,
                                  left_stereo_keyframe)));
      }

      // Visualize filtered 2d mesh.
      if (FLAGS_visualize_mesh_2d_filtered || FLAGS_visualize_mesh_in_frustum) {
        output->images_to_display_.push_back(ImageToDisplay(
            "Mesh 2D Filtered",
            visualizeMesh2DStereo(
                input.mesher_output_payload_.mesh_2d_filtered_for_viz_,
                left_stereo_keyframe)));
        mesh_2d_img = output->images_to_display_.back().image_;
      }

      // 3D mesh visualization
      VLOG(10) << "Starting 3D mesh visualization...";

      static std::vector<Plane> planes_prev;
      static PointsWithIdMap points_with_id_VIO_prev;
      static LmkIdToLmkTypeMap lmk_id_to_lmk_type_map_prev;
      static cv::Mat vertices_mesh_prev;
      static cv::Mat polygons_mesh_prev;
      static Mesher::Mesh3DVizProperties mesh_3d_viz_props_prev;

      if (FLAGS_visualize_mesh) {
        VLOG(10) << "Visualize mesh.";
        if (FLAGS_visualize_semantic_mesh) {
          VLOG(10) << "Visualize Semantic mesh.";
          LOG_IF(WARNING, FLAGS_visualize_mesh_with_colored_polygon_clusters)
              << "Both gflags visualize_semantic_mesh and "
                 "visualize_mesh_with_colored_polygon_cluster are set to True,"
                 " but visualization of the semantic mesh has priority over "
                 "visualization of the polygon clusters.";
          visualizeMesh3D(vertices_mesh_prev, mesh_3d_viz_props_prev.colors_,
                          polygons_mesh_prev, mesh_3d_viz_props_prev.tcoords_,
                          mesh_3d_viz_props_prev.texture_);
        } else {
          VLOG(10) << "Visualize mesh with colored clusters.";
          LOG_IF(ERROR, mesh_3d_viz_props_prev.colors_.rows > 0u)
              << "The 3D mesh is being colored with semantic information, but"
                 " gflag visualize_semantic_mesh is set to false...";
          visualizeMesh3DWithColoredClusters(
              planes_prev, vertices_mesh_prev, polygons_mesh_prev,
              FLAGS_visualize_mesh_with_colored_polygon_clusters,
              input.stereo_keyframe_.getTimestamp());
        }
      }

      if (FLAGS_visualize_point_cloud) {
        visualizePoints3D(points_with_id_VIO_prev, lmk_id_to_lmk_type_map_prev);
      }

      if (!FLAGS_visualize_load_mesh_filename.empty()) {
        static bool visualize_ply_mesh_once = true;
        if (visualize_ply_mesh_once) {
          visualizePlyMesh(FLAGS_visualize_load_mesh_filename.c_str());
          visualize_ply_mesh_once = false;
        }
      }

      if (FLAGS_visualize_convex_hull) {
        if (planes_prev.size() != 0) {
          visualizeConvexHull(planes_prev.at(0).triangle_cluster_,
                              vertices_mesh_prev, polygons_mesh_prev);
        }
      }

      if (backend_type_ == 1 && FLAGS_visualize_plane_constraints) {
        LandmarkIds lmk_ids_in_current_pp_factors;
        for (const auto& g : input.graph_) {
          const auto& ppf =
              boost::dynamic_pointer_cast<gtsam::PointPlaneFactor>(g);
          if (ppf) {
            // We found a PointPlaneFactor.
            // Get point key.
            Key point_key = ppf->getPointKey();
            LandmarkId lmk_id = gtsam::Symbol(point_key).index();
            lmk_ids_in_current_pp_factors.push_back(lmk_id);
            // Get point estimate.
            gtsam::Point3 point;
            CHECK(getEstimateOfKey(
                input.values_, point_key,
                &point));  // This call makes visualizer unable to perform this
                           // in parallel. But you can just copy the state_

            // Visualize.
            const Key& ppf_plane_key = ppf->getPlaneKey();
            for (const Plane& plane :
                 input.planes_) {  // not sure, we are having some w planes_prev
                                   // others with planes...
              if (ppf_plane_key == plane.getPlaneSymbol().key()) {
                gtsam::OrientedPlane3 current_plane_estimate;
                CHECK(getEstimateOfKey<
                      gtsam::OrientedPlane3>(  // This call makes visualizer
                                               // unable to perform this in
                                               // parallel.
                    input.values_, ppf_plane_key, &current_plane_estimate));
                // WARNING assumes the backend updates normal and distance
                // of plane and that no one modifies it afterwards...
                visualizePlaneConstraints(
                    plane.getPlaneSymbol().key(),
                    current_plane_estimate.normal().point3(),
                    current_plane_estimate.distance(), lmk_id, point);
                // Stop since there are not multiple planes for one
                // ppf.
                break;
              }
            }
          }
        }

        // Remove lines that are not representing a point plane factor
        // in the current graph.
        removeOldLines(lmk_ids_in_current_pp_factors);
      }

      // Must go after visualize plane constraints.
      if (FLAGS_visualize_planes || FLAGS_visualize_plane_constraints) {
        for (const Plane& plane : input.planes_) {
          const gtsam::Symbol& plane_symbol = plane.getPlaneSymbol();
          const std::uint64_t& plane_index = plane_symbol.index();
          gtsam::OrientedPlane3 current_plane_estimate;
          if (getEstimateOfKey<gtsam::OrientedPlane3>(
                  input.values_, plane_symbol.key(), &current_plane_estimate)) {
            const cv::Point3d& plane_normal_estimate =
                UtilsOpenCV::unit3ToPoint3d(current_plane_estimate.normal());
            CHECK(plane.normal_ == plane_normal_estimate);
            // We have the plane in the optimization.
            // Visualize plane.
            visualizePlane(plane_index, plane_normal_estimate.x,
                           plane_normal_estimate.y, plane_normal_estimate.z,
                           current_plane_estimate.distance(),
                           FLAGS_visualize_plane_label,
                           plane.triangle_cluster_.cluster_id_);
          } else {
            // We could not find the plane in the optimization...
            // Careful cause we might enter here because there are new
            // segmented planes.
            // Delete the plane.
            LOG(ERROR) << "Remove plane viz for id:" << plane_index;
            if (FLAGS_visualize_plane_constraints) {
              removePlaneConstraintsViz(plane_index);
            }
            removePlane(plane_index);
          }
        }

        // Also remove planes that were deleted by the backend...
        for (const Plane& plane : planes_prev) {
          const gtsam::Symbol& plane_symbol = plane.getPlaneSymbol();
          const std::uint64_t& plane_index = plane_symbol.index();
          gtsam::OrientedPlane3 current_plane_estimate;
          if (!getEstimateOfKey<gtsam::OrientedPlane3>(
                  input.values_, plane_symbol.key(), &current_plane_estimate)) {
            // We could not find the plane in the optimization...
            // Delete the plane.
            if (FLAGS_visualize_plane_constraints) {
              removePlaneConstraintsViz(plane_index);
            }
            removePlane(plane_index);
          }
        }
      }

      planes_prev = input.planes_;
      vertices_mesh_prev = input.mesher_output_payload_.vertices_mesh_;
      polygons_mesh_prev = input.mesher_output_payload_.polygons_mesh_;
      points_with_id_VIO_prev = input.points_with_id_VIO_;
      lmk_id_to_lmk_type_map_prev = input.lmk_id_to_lmk_type_map_;
      LOG_IF(WARNING, mesh3d_viz_properties_callback_)
          << "Coloring the mesh using semantic segmentation colors.";
      mesh_3d_viz_props_prev =
          // Call semantic mesh segmentation if someone registered a callback.
          mesh3d_viz_properties_callback_
              ? mesh3d_viz_properties_callback_(
                    left_stereo_keyframe.timestamp_, left_stereo_keyframe.img_,
                    input.mesher_output_payload_.mesh_2d_,
                    input.mesher_output_payload_.mesh_3d_)
              : (FLAGS_texturize_3d_mesh
                     ? Visualizer3D::texturizeMesh3D(
                           left_stereo_keyframe.timestamp_,
                           left_stereo_keyframe.img_,
                           input.mesher_output_payload_.mesh_2d_,
                           input.mesher_output_payload_.mesh_3d_)
                     : Mesher::Mesh3DVizProperties()),
      VLOG(10) << "Finished mesh visualization.";

      break;
    }

    // Computes and visualizes a 3D point cloud with VIO points in current time
    // horizon of the optimization.
    case VisualizationType::POINTCLOUD: {
      output->visualization_type_ = VisualizationType::POINTCLOUD;
      // Do not color the cloud, send empty lmk id to lmk type map
      visualizePoints3D(input.points_with_id_VIO_, LmkIdToLmkTypeMap());
      break;
    }
    case VisualizationType::NONE: {
      break;
    }
  }

  // Visualize trajectory.
  VLOG(10) << "Starting trajectory visualization...";
  addPoseToTrajectory(input.pose_);
  visualizeTrajectory3D(FLAGS_visualize_mesh_in_frustum
                            ? mesh_2d_img
                            : left_stereo_keyframe.img_);
  VLOG(10) << "Finished trajectory visualization.";

  // TODO avoid copying and use a std::unique_ptr! You need to pass window_data_
  // as a parameter to all the functions and set them as const.
  output->window_ = window_data_.window_;
  return true;
}

/* -------------------------------------------------------------------------- */
// Create a 2D mesh from 2D corners in an image, coded as a Frame class
cv::Mat Visualizer3D::visualizeMesh2D(
    const std::vector<cv::Vec6f>& triangulation2D, const cv::Mat& img,
    const KeypointsCV& extra_keypoints) {
  // TODO(Toni) make these const members instead.
  cv::Scalar delaunay_color(0, 255, 0), points_color(255, 0, 0);

  // Duplicate image for annotation and visualization.
  cv::Mat img_clone = img.clone();
  cv::cvtColor(img_clone, img_clone, cv::COLOR_GRAY2BGR);
  cv::Size size = img_clone.size();
  cv::Rect rect(0, 0, size.width, size.height);
  std::vector<cv::Point> pt(3);
  for (size_t i = 0; i < triangulation2D.size(); i++) {
    cv::Vec6f t = triangulation2D[i];

    // Visualize mesh vertices.
    pt[0] = cv::Point(cvRound(t[0]), cvRound(t[1]));
    pt[1] = cv::Point(cvRound(t[2]), cvRound(t[3]));
    pt[2] = cv::Point(cvRound(t[4]), cvRound(t[5]));

    // Visualize mesh edges.
    cv::line(img_clone, pt[0], pt[1], delaunay_color, 1, CV_AA, 0);
    cv::line(img_clone, pt[1], pt[2], delaunay_color, 1, CV_AA, 0);
    cv::line(img_clone, pt[2], pt[0], delaunay_color, 1, CV_AA, 0);
  }

  // Visualize extra vertices.
  for (auto keypoint : extra_keypoints) {
    cv::circle(img_clone, keypoint, 2, points_color, CV_FILLED, CV_AA, 0);
  }

  return img_clone;
}

/* -------------------------------------------------------------------------- */
// Visualize 2d mesh.
cv::Mat Visualizer3D::visualizeMesh2DStereo(
    const std::vector<cv::Vec6f>& triangulation_2D, const Frame& ref_frame) {
  // TODO(Toni) make these const members instead.
  static const cv::Scalar delaunay_color(0, 255, 0),  // Green
      mesh_vertex_color(255, 0, 0),                   // Blue
      invalid_keypoints_color(0, 0, 255);             // Red

  // Sanity check.
  DCHECK(ref_frame.landmarks_.size() == ref_frame.keypoints_.size())
      << "Frame: wrong dimension for the landmarks.";

  // Duplicate image for annotation and visualization.
  cv::Mat img = ref_frame.img_.clone();
  cv::cvtColor(img, img, cv::COLOR_GRAY2BGR);

  // Visualize extra vertices.
  for (size_t i = 0; i < ref_frame.keypoints_.size(); i++) {
    // Only for valid keypoints, but possibly without a right pixel.
    // Kpts that are both valid and have a right pixel are currently the ones
    // passed to the mesh.
    if (ref_frame.landmarks_[i] != -1) {
      cv::circle(img, ref_frame.keypoints_[i], 2, invalid_keypoints_color,
                 CV_FILLED, CV_AA, 0);
    }
  }

  std::vector<cv::Point> pt(3);
  for (const cv::Vec6f& triangle : triangulation_2D) {
    // Visualize mesh vertices.
    pt[0] = cv::Point(cvRound(triangle[0]), cvRound(triangle[1]));
    pt[1] = cv::Point(cvRound(triangle[2]), cvRound(triangle[3]));
    pt[2] = cv::Point(cvRound(triangle[4]), cvRound(triangle[5]));
    cv::circle(img, pt[0], 2, mesh_vertex_color, CV_FILLED, CV_AA, 0);
    cv::circle(img, pt[1], 2, mesh_vertex_color, CV_FILLED, CV_AA, 0);
    cv::circle(img, pt[2], 2, mesh_vertex_color, CV_FILLED, CV_AA, 0);

    // Visualize mesh edges.
    cv::line(img, pt[0], pt[1], delaunay_color, 1, CV_AA, 0);
    cv::line(img, pt[1], pt[2], delaunay_color, 1, CV_AA, 0);
    cv::line(img, pt[2], pt[0], delaunay_color, 1, CV_AA, 0);
  }

  return img;
}

/* -------------------------------------------------------------------------- */
// Visualize a 3D point cloud of unique 3D landmarks.
void Visualizer3D::visualizePoints3D(
    const PointsWithIdMap& points_with_id,
    const LmkIdToLmkTypeMap& lmk_id_to_lmk_type_map) {
  bool color_the_cloud = false;
  if (lmk_id_to_lmk_type_map.size() != 0) {
    color_the_cloud = true;
    CHECK_EQ(points_with_id.size(), lmk_id_to_lmk_type_map.size());
  }

  // Sanity check dimension.
  if (points_with_id.size() == 0) {
    // No points to visualize.
    return;
  }

  // Populate cloud structure with 3D points.
  cv::Mat point_cloud(1, points_with_id.size(), CV_32FC3);
  cv::Mat point_cloud_color(1, lmk_id_to_lmk_type_map.size(), CV_8UC3,
                            window_data_.cloud_color_);
  cv::Point3f* data = point_cloud.ptr<cv::Point3f>();
  size_t i = 0;
  for (const std::pair<LandmarkId, gtsam::Point3>& id_point : points_with_id) {
    const gtsam::Point3 point_3d = id_point.second;
    data[i].x = static_cast<float>(point_3d.x());
    data[i].y = static_cast<float>(point_3d.y());
    data[i].z = static_cast<float>(point_3d.z());
    if (color_the_cloud) {
      DCHECK(lmk_id_to_lmk_type_map.find(id_point.first) !=
             lmk_id_to_lmk_type_map.end());
      switch (lmk_id_to_lmk_type_map.at(id_point.first)) {
        case LandmarkType::SMART: {
          point_cloud_color.col(i) = cv::viz::Color::white();
          break;
        }
        case LandmarkType::PROJECTION: {
          point_cloud_color.col(i) = cv::viz::Color::green();
          break;
        }
        default: {
          point_cloud_color.col(i) = cv::viz::Color::white();
          break;
        }
      }
    }
    i++;
  }

  // Create a cloud widget.
  cv::viz::WCloud cloud_widget(point_cloud, window_data_.cloud_color_);
  if (color_the_cloud) {
    cloud_widget = cv::viz::WCloud(point_cloud, point_cloud_color);
  }
  cloud_widget.setRenderingProperty(cv::viz::POINT_SIZE, 6);

  window_data_.window_.showWidget("Point cloud.", cloud_widget);
}

/* -------------------------------------------------------------------------- */
// Visualize a 3D point cloud of unique 3D landmarks with its connectivity.
void Visualizer3D::visualizePlane(const PlaneId& plane_index, const double& n_x,
                                  const double& n_y, const double& n_z,
                                  const double& d,
                                  const bool& visualize_plane_label,
                                  const int& cluster_id) {
  const std::string& plane_id_for_viz = "Plane " + std::to_string(plane_index);
  // Create a plane widget.
  const cv::Vec3d normal(n_x, n_y, n_z);
  const cv::Point3d center(d * n_x, d * n_y, d * n_z);
  static const cv::Vec3d new_yaxis(0, 1, 0);
  static const cv::Size2d size(1.0, 1.0);

  cv::viz::Color plane_color;
  getColorById(cluster_id, &plane_color);
  cv::viz::WPlane plane_widget(center, normal, new_yaxis, size, plane_color);

  if (visualize_plane_label) {
    static double increase = 0.0;
    const cv::Point3d text_position(d * n_x, d * n_y,
                                    d * n_z + std::fmod(increase, 1));
    increase += 0.1;
    window_data_.window_.showWidget(
        plane_id_for_viz + "_label",
        cv::viz::WText3D(plane_id_for_viz, text_position, 0.07, true));
  }

  window_data_.window_.showWidget(plane_id_for_viz, plane_widget);
  is_plane_id_in_window_[plane_index] = true;
}

/* -------------------------------------------------------------------------- */
// Draw a line in opencv.
void Visualizer3D::drawLine(const std::string& line_id, const double& from_x,
                            const double& from_y, const double& from_z,
                            const double& to_x, const double& to_y,
                            const double& to_z) {
  cv::Point3d pt1(from_x, from_y, from_z);
  cv::Point3d pt2(to_x, to_y, to_z);
  drawLine(line_id, pt1, pt2);
}

/* -------------------------------------------------------------------------- */
void Visualizer3D::drawLine(const std::string& line_id, const cv::Point3d& pt1,
                            const cv::Point3d& pt2) {
  cv::viz::WLine line_widget(pt1, pt2);
  window_data_.window_.showWidget(line_id, line_widget);
}

/* -------------------------------------------------------------------------- */
// Visualize a 3D point cloud of unique 3D landmarks with its connectivity.
void Visualizer3D::visualizeMesh3D(const cv::Mat& mapPoints3d,
                                   const cv::Mat& polygonsMesh) {
  cv::Mat colors(0, 1, CV_8UC3, cv::viz::Color::gray());  // Do not color mesh.
  visualizeMesh3D(mapPoints3d, colors, polygonsMesh);
}

/* -------------------------------------------------------------------------- */
// Visualize a 3D point cloud of unique 3D landmarks with its connectivity,
// and provide color for each polygon.
void Visualizer3D::visualizeMesh3D(const cv::Mat& map_points_3d,
                                   const cv::Mat& colors,
                                   const cv::Mat& polygons_mesh,
                                   const cv::Mat& tcoords,
                                   const cv::Mat& texture) {
  // Check data
  bool color_mesh = false;
  if (colors.rows != 0) {
    CHECK_EQ(map_points_3d.rows, colors.rows)
        << "Map points and Colors should have same number of rows. One"
           " color per map point.";
    LOG(ERROR) << "Coloring mesh!";
    color_mesh = true;
  }

  if (tcoords.rows != 0) {
    CHECK_EQ(map_points_3d.rows, tcoords.rows)
        << "Map points and tcoords should have same number of rows. One"
           "tcoord per map point.";
    CHECK(!texture.empty());
  }

  // No points/mesh to visualize.
  if (map_points_3d.rows == 0 || polygons_mesh.rows == 0) {
    return;
  }

  cv::viz::Mesh cv_mesh;
  cv_mesh.cloud = map_points_3d.t();
  cv_mesh.polygons = polygons_mesh;
  cv_mesh.colors = color_mesh ? colors.t() : cv::Mat();
  cv_mesh.tcoords = tcoords.t();
  cv_mesh.texture = texture;

  // Create a mesh widget.
  cv::viz::WMesh mesh(cv_mesh);

  // Decide mesh shading style.
  switch (window_data_.mesh_shading_) {
    case 0: {
      mesh.setRenderingProperty(cv::viz::SHADING, cv::viz::SHADING_FLAT);
      break;
    }
    case 1: {
      mesh.setRenderingProperty(cv::viz::SHADING, cv::viz::SHADING_GOURAUD);
      break;
    }
    case 2: {
      mesh.setRenderingProperty(cv::viz::SHADING, cv::viz::SHADING_PHONG);
      break;
    }
    default: {
      break;
    }
  }

  // Decide mesh representation style.
  switch (window_data_.mesh_representation_) {
    case 0: {
      mesh.setRenderingProperty(cv::viz::REPRESENTATION,
                                cv::viz::REPRESENTATION_POINTS);
      mesh.setRenderingProperty(cv::viz::POINT_SIZE, 8);
      break;
    }
    case 1: {
      mesh.setRenderingProperty(cv::viz::REPRESENTATION,
                                cv::viz::REPRESENTATION_SURFACE);
      break;
    }
    case 2: {
      mesh.setRenderingProperty(cv::viz::REPRESENTATION,
                                cv::viz::REPRESENTATION_WIREFRAME);
      break;
    }
    default: {
      break;
    }
  }
  mesh.setRenderingProperty(cv::viz::AMBIENT, window_data_.mesh_ambient_);
  mesh.setRenderingProperty(cv::viz::LIGHTING, window_data_.mesh_lighting_);

  // Plot mesh.
  window_data_.window_.showWidget("Mesh", mesh);
}

/* -------------------------------------------------------------------------- */
// Visualize a PLY from filename (absolute path).
void Visualizer3D::visualizePlyMesh(const std::string& filename) {
  LOG(INFO) << "Showing ground truth mesh: " << filename;
  // The ply file must have in the header a "element vertex" and
  // a "element face" primitives, otherwise you'll get a
  // "Cannot read geometry" error.
  cv::viz::Mesh mesh(cv::viz::Mesh::load(filename));
  if (mesh.polygons.size[1] == 0) {
    LOG(WARNING) << "No polygons available for mesh, showing point cloud only.";
    // If there are no polygons, convert to point cloud, otw there will be
    // nothing displayed...
    cv::viz::WCloud cloud(mesh.cloud, cv::viz::Color::lime());
    cloud.setRenderingProperty(cv::viz::REPRESENTATION,
                               cv::viz::REPRESENTATION_POINTS);
    cloud.setRenderingProperty(cv::viz::POINT_SIZE, 2);
    cloud.setRenderingProperty(cv::viz::OPACITY, 0.1);

    // Plot point cloud.
    window_data_.window_.showWidget("Mesh from ply", cloud);
  } else {
    // Plot mesh.
    window_data_.window_.showWidget("Mesh from ply", cv::viz::WMesh(mesh));
  }
}

/* -------------------------------------------------------------------------- */
// Visualize a 3D point cloud of unique 3D landmarks with its connectivity.
/// Each triangle is colored depending on the cluster it is in, or gray if it
/// is in no cluster.
/// [in] clusters: a set of triangle clusters. The ids of the triangles must
///  match the order in polygons_mesh.
/// [in] map_points_3d: set of 3d points in the mesh, format is n rows, with
///  three columns (x, y, z).
/// [in] polygons_mesh: mesh faces, format is n rows, 1 column,
///  with [n id_a id_b id_c, ..., n /id_x id_y id_z], where n = polygon size
///  n=3 for triangles.
/// [in] color_mesh whether to color the mesh or not
/// [in] timestamp to store the timestamp of the mesh when logging the mesh.
void Visualizer3D::visualizeMesh3DWithColoredClusters(
    const std::vector<Plane>& planes, const cv::Mat& map_points_3d,
    const cv::Mat& polygons_mesh,
    const bool visualize_mesh_with_colored_polygon_clusters,
    const Timestamp& timestamp) {
  if (visualize_mesh_with_colored_polygon_clusters) {
    // Color the mesh.
    cv::Mat colors;
    colorMeshByClusters(planes, map_points_3d, polygons_mesh, &colors);
    // Visualize the colored mesh.
    visualizeMesh3D(map_points_3d, colors, polygons_mesh);
    // Log the mesh.
    if (FLAGS_log_mesh) {
      logMesh(map_points_3d, colors, polygons_mesh, timestamp,
              FLAGS_log_accumulated_mesh);
    }
  } else {
    // Visualize the mesh with same colour.
    visualizeMesh3D(map_points_3d, polygons_mesh);
  }
}

/* -------------------------------------------------------------------------- */
// Visualize convex hull in 2D for set of points in triangle cluster,
// projected along the normal of the cluster.
void Visualizer3D::visualizeConvexHull(const TriangleCluster& cluster,
                                       const cv::Mat& map_points_3d,
                                       const cv::Mat& polygons_mesh) {
  // Create a new coord system, which has as z the normal.
  const cv::Point3f& normal = cluster.cluster_direction_;

  // Find first axis of the coord system.
  // Pick random x and y
  static constexpr float random_x = 0.1;
  static constexpr float random_y = 0.0;
  // Find z, such that dot product with the normal is 0.
  float z = -(normal.x * random_x + normal.y * random_y) / normal.z;
  // Create new first axis:
  cv::Point3f x_axis(random_x, random_y, z);
  // Normalize new first axis:
  x_axis /= cv::norm(x_axis);
  // Create new second axis, by cross product normal to x_axis;
  cv::Point3f y_axis = normal.cross(x_axis);
  // Normalize just in case?
  y_axis /= cv::norm(y_axis);
  // Construct new cartesian coord system:
  cv::Mat new_coordinates(3, 3, CV_32FC1);
  new_coordinates.at<float>(0, 0) = x_axis.x;
  new_coordinates.at<float>(0, 1) = x_axis.y;
  new_coordinates.at<float>(0, 2) = x_axis.z;
  new_coordinates.at<float>(1, 0) = y_axis.x;
  new_coordinates.at<float>(1, 1) = y_axis.y;
  new_coordinates.at<float>(1, 2) = y_axis.z;
  new_coordinates.at<float>(2, 0) = normal.x;
  new_coordinates.at<float>(2, 1) = normal.y;
  new_coordinates.at<float>(2, 2) = normal.z;

  std::vector<cv::Point2f> points_2d;
  std::vector<float> z_s;
  for (const size_t& triangle_id : cluster.triangle_ids_) {
    size_t triangle_idx = std::round(triangle_id * 4);
    if (triangle_idx + 3 >= polygons_mesh.rows) {
      throw std::runtime_error(
          "Visualizer3D: an id in triangle_ids_ is"
          " too large.");
    }
    int32_t idx_1 = polygons_mesh.at<int32_t>(triangle_idx + 1);
    int32_t idx_2 = polygons_mesh.at<int32_t>(triangle_idx + 2);
    int32_t idx_3 = polygons_mesh.at<int32_t>(triangle_idx + 3);

    // Project points to new coord system
    cv::Point3f new_map_point_1 =  // new_coordinates *
                                   // map_points_3d.row(idx_1).t();
        map_points_3d.at<cv::Point3f>(idx_1);
    cv::Point3f new_map_point_2 =  // new_coordinates *
                                   // map_points_3d.row(idx_2).t();
        map_points_3d.at<cv::Point3f>(idx_2);
    cv::Point3f new_map_point_3 =  // new_coordinates *
                                   // map_points_3d.row(idx_3).t();
        map_points_3d.at<cv::Point3f>(idx_3);

    // Keep only 1st and 2nd component, aka the projection of the point on the
    // plane.
    points_2d.push_back(cv::Point2f(new_map_point_1.x, new_map_point_1.y));
    z_s.push_back(new_map_point_1.z);
    points_2d.push_back(cv::Point2f(new_map_point_2.x, new_map_point_2.y));
    z_s.push_back(new_map_point_2.z);
    points_2d.push_back(cv::Point2f(new_map_point_3.x, new_map_point_3.y));
    z_s.push_back(new_map_point_3.z);
  }

  // Create convex hull.
  if (points_2d.size() != 0) {
    std::vector<int> hull_idx;
    convexHull(cv::Mat(points_2d), hull_idx, false);

    // Add the z component.
    std::vector<cv::Point3f> hull_3d;
    for (const int& idx : hull_idx) {
      hull_3d.push_back(
          cv::Point3f(points_2d.at(idx).x, points_2d.at(idx).y, z_s.at(idx)));
    }

    static constexpr bool visualize_hull_as_polyline = false;
    if (visualize_hull_as_polyline) {
      // Close the hull.
      CHECK_NE(hull_idx.size(), 0);
      hull_3d.push_back(cv::Point3f(points_2d.at(hull_idx.at(0)).x,
                                    points_2d.at(hull_idx.at(0)).y,
                                    z_s.at(hull_idx.at(0))));
      // Visualize convex hull.
      cv::viz::WPolyLine convex_hull(hull_3d);
      window_data_.window_.showWidget("Convex hull", convex_hull);
    } else {
      // Visualize convex hull as a mesh of one polygon with multiple points.
      if (hull_3d.size() > 2) {
        cv::Mat polygon_hull = cv::Mat(4 * (hull_3d.size() - 2), 1, CV_32SC1);
        size_t i = 1;
        for (size_t k = 0; k + 3 < polygon_hull.rows; k += 4) {
          polygon_hull.row(k) = 3;
          polygon_hull.row(k + 1) = 0;
          polygon_hull.row(k + 2) = static_cast<int>(i);
          polygon_hull.row(k + 3) = static_cast<int>(i) + 1;
          i++;
        }
        cv::viz::Color mesh_color;
        getColorById(cluster.cluster_id_, &mesh_color);
        cv::Mat normals = cv::Mat(0, 1, CV_32FC3);
        for (size_t k = 0; k < hull_3d.size(); k++) {
          normals.push_back(normal);
        }
        cv::Mat colors(hull_3d.size(), 1, CV_8UC3, mesh_color);
        cv::viz::WMesh mesh(hull_3d, polygon_hull, colors.t(), normals.t());
        window_data_.window_.showWidget("Convex hull", mesh);
      }
    }
  }
}

/* -------------------------------------------------------------------------- */
// Visualize trajectory. Adds an image to the frustum if cv::Mat is not empty.
void Visualizer3D::visualizeTrajectory3D(const cv::Mat& frustum_image) {
  if (trajectoryPoses3d_.size() == 0) {  // no points to visualize
    return;
  }

  // Show current camera pose.
  static const cv::Matx33d K(458, 0.0, 360, 0.0, 458, 240, 0.0, 0.0, 1.0);
  cv::viz::WCameraPosition cam_widget_ptr;
  if (frustum_image.empty()) {
    cam_widget_ptr = cv::viz::WCameraPosition(K, 1.0, cv::viz::Color::white());
  } else {
    cam_widget_ptr = cv::viz::WCameraPosition(K, frustum_image, 1.0,
                                              cv::viz::Color::white());
  }
  window_data_.window_.showWidget("Camera Pose with Frustum", cam_widget_ptr,
                                  trajectoryPoses3d_.back());
  window_data_.window_.setWidgetPose("Camera Pose with Frustum",
                                     trajectoryPoses3d_.back());

  // Option A: This does not work very well.
  // window_data_.window_.resetCameraViewpoint("Camera Pose with Frustum");
  // Viewer is our viewpoint, camera the pose estimate (frustum).
  static constexpr bool follow_camera = false;
  if (follow_camera) {
    cv::Affine3f camera_in_world_coord = trajectoryPoses3d_.back();
    // Option B: specify viewer wrt camera. Works, but motion is non-smooth.
    // cv::Affine3f viewer_in_camera_coord (Vec3f(
    //                                       -0.3422019, -0.3422019, 1.5435732),
    //                                     Vec3f(3.0, 0.0, -4.5));
    // cv::Affine3f viewer_in_world_coord =
    //    viewer_in_camera_coord.concatenate(camera_in_world_coord);

    // Option C: use "look-at" camera parametrization.
    // Works, but motion is non-smooth as well.
    cv::Vec3d cam_pos(-6.0, 0.0, 6.0);
    cv::Vec3d cam_focal_point(camera_in_world_coord.translation());
    cv::Vec3d cam_y_dir(0.0, 0.0, -1.0);
    cv::Affine3f cam_pose =
        cv::viz::makeCameraPose(cam_pos, cam_focal_point, cam_y_dir);
    window_data_.window_.setViewerPose(cam_pose);
    // window_data_.window_.setViewerPose(viewer_in_world_coord);
  }

  // Create a Trajectory frustums widget.
  std::vector<cv::Affine3f> trajectory_frustums(
      trajectoryPoses3d_.end() -
          std::min(trajectoryPoses3d_.size(), size_t(10u)),
      trajectoryPoses3d_.end());
  cv::viz::WTrajectoryFrustums trajectory_frustums_widget(
      trajectory_frustums, K, 0.2, cv::viz::Color::red());
  window_data_.window_.showWidget("Trajectory Frustums",
                                  trajectory_frustums_widget);

  // Create a Trajectory widget. (argument can be PATH, FRAMES, BOTH).
  std::vector<cv::Affine3f> trajectory(trajectoryPoses3d_.begin(),
                                       trajectoryPoses3d_.end());
  cv::viz::WTrajectory trajectory_widget(trajectory, cv::viz::WTrajectory::PATH,
                                         1.0, cv::viz::Color::red());
  window_data_.window_.showWidget("Trajectory", trajectory_widget);
}

/* -------------------------------------------------------------------------- */
// Remove widget. True if successful, false if not.
bool Visualizer3D::removeWidget(const std::string& widget_id) {
  try {
    window_data_.window_.removeWidget(widget_id);
    return true;
  } catch (const cv::Exception& e) {
    VLOG(20) << e.what();
    LOG(ERROR) << "Widget with id: " << widget_id.c_str()
               << " is not in window.";
  } catch (...) {
    LOG(ERROR) << "Unrecognized exception when using "
                  "window_data_.window_.removeWidget() "
               << "with widget with id: " << widget_id.c_str();
  }
  return false;
}

/* -------------------------------------------------------------------------- */
// Visualize line widgets from plane to lmks.
// Point key is required to avoid duplicated lines!
void Visualizer3D::visualizePlaneConstraints(const PlaneId& plane_id,
                                             const gtsam::Point3& normal,
                                             const double& distance,
                                             const LandmarkId& lmk_id,
                                             const gtsam::Point3& point) {
  PlaneIdMap::iterator plane_id_it = plane_id_map_.find(plane_id);
  LmkIdToLineIdMap* lmk_id_to_line_id_map_ptr = nullptr;
  LineNr* line_nr_ptr = nullptr;
  if (plane_id_it != plane_id_map_.end()) {
    // We already have this plane id stored.
    lmk_id_to_line_id_map_ptr = &(plane_id_it->second);

    // Ensure we also have the line nr stored.
    const auto& line_nr_it = plane_to_line_nr_map_.find(plane_id);
    CHECK(line_nr_it != plane_to_line_nr_map_.end());
    line_nr_ptr = &(line_nr_it->second);
  } else {
    // We have not this plane id stored.
    // Create it by calling default ctor.
    lmk_id_to_line_id_map_ptr = &(plane_id_map_[plane_id]);
    plane_id_it = plane_id_map_.find(plane_id);
    DCHECK(plane_id_it != plane_id_map_.end());

    // Also start line nr to 0.
    plane_to_line_nr_map_[plane_id] = 0;
    DCHECK(plane_to_line_nr_map_.find(plane_id) != plane_to_line_nr_map_.end());
    line_nr_ptr = &(plane_to_line_nr_map_[plane_id]);
  }
  CHECK_NOTNULL(lmk_id_to_line_id_map_ptr);
  CHECK_NOTNULL(line_nr_ptr);

  // TODO should use map from line_id_to_lmk_id as well,
  // to remove the line_ids which are not having a lmk_id...
  const auto& lmk_id_to_line_id = lmk_id_to_line_id_map_ptr->find(lmk_id);
  if (lmk_id_to_line_id == lmk_id_to_line_id_map_ptr->end()) {
    // We have never drawn this line.
    // Store line nr (as line id).
    (*lmk_id_to_line_id_map_ptr)[lmk_id] = *line_nr_ptr;
    std::string line_id = "Line " + std::to_string((int)plane_id_it->first) +
                          std::to_string((int)(*line_nr_ptr));
    // Draw it.
    drawLineFromPlaneToPoint(line_id, normal.x(), normal.y(), normal.z(),
                             distance, point.x(), point.y(), point.z());
    // Augment line_nr for next line_id.
    (*line_nr_ptr)++;
  } else {
    // We have drawn this line before.
    // Update line.
    std::string line_id = "Line " + std::to_string((int)plane_id_it->first) +
                          std::to_string((int)lmk_id_to_line_id->second);
    updateLineFromPlaneToPoint(line_id, normal.x(), normal.y(), normal.z(),
                               distance, point.x(), point.y(), point.z());
  }
}

/* -------------------------------------------------------------------------- */
// Remove line widgets from plane to lmks, for lines that are not pointing
// to any lmk_id in lmk_ids.
void Visualizer3D::removeOldLines(const LandmarkIds& lmk_ids) {
  for (PlaneIdMap::value_type& plane_id_pair : plane_id_map_) {
    LmkIdToLineIdMap& lmk_id_to_line_id_map = plane_id_pair.second;
    for (LmkIdToLineIdMap::iterator lmk_id_to_line_id_it =
             lmk_id_to_line_id_map.begin();
         lmk_id_to_line_id_it != lmk_id_to_line_id_map.end();) {
      if (std::find(lmk_ids.begin(), lmk_ids.end(),
                    lmk_id_to_line_id_it->first) == lmk_ids.end()) {
        // We did not find the lmk_id of the current line in the list
        // of lmk_ids...
        // Delete the corresponding line.
        std::string line_id = "Line " +
                              std::to_string((int)plane_id_pair.first) +
                              std::to_string((int)lmk_id_to_line_id_it->second);
        removeWidget(line_id);
        // Delete the corresponding entry in the map from lmk id to line id.
        lmk_id_to_line_id_it =
            lmk_id_to_line_id_map.erase(lmk_id_to_line_id_it);
      } else {
        lmk_id_to_line_id_it++;
      }
    }
  }
}

/* -------------------------------------------------------------------------- */
// Remove line widgets from plane to lmks.
void Visualizer3D::removePlaneConstraintsViz(const PlaneId& plane_id) {
  PlaneIdMap::iterator plane_id_it = plane_id_map_.find(plane_id);
  if (plane_id_it != plane_id_map_.end()) {
    VLOG(0) << "Removing line constraints for plane with id: " << plane_id;
    for (const auto& lmk_id_to_line_id : plane_id_it->second) {
      std::string line_id = "Line " + std::to_string((int)plane_id_it->first) +
                            std::to_string((int)lmk_id_to_line_id.second);
      removeWidget(line_id);
    }
    // Delete the corresponding entry in the map for this plane.
    plane_id_map_.erase(plane_id_it);
    // Same for the map holding the line nr.
    auto line_nr_it = plane_to_line_nr_map_.find(plane_id);
    CHECK(line_nr_it != plane_to_line_nr_map_.end());
    plane_to_line_nr_map_.erase(line_nr_it);
  } else {
    // Careful if we did not find, might be because it is a newly segmented
    // plane.
    LOG(WARNING) << "Could not find plane with id: " << plane_id
                 << " from plane_id_map_...";
  }
}

/* -------------------------------------------------------------------------- */
// Remove plane widget.
void Visualizer3D::removePlane(const PlaneId& plane_index,
                               const bool& remove_plane_label) {
  const std::string& plane_id_for_viz = "Plane " + std::to_string(plane_index);
  if (is_plane_id_in_window_.find(plane_index) !=
          is_plane_id_in_window_.end() &&
      is_plane_id_in_window_[plane_index]) {
    if (removeWidget(plane_id_for_viz)) {
      if (remove_plane_label) {
        if (!removeWidget(plane_id_for_viz + "_label")) {
          LOG(WARNING) << "Did you disable labels of planes?, then also"
                          "disable label removal. Otherwise, did you change "
                          "the id of the label? then change it here as well.";
        }
      }
      is_plane_id_in_window_[plane_index] = false;
    } else {
      is_plane_id_in_window_[plane_index] = true;
    }
  }
}

/* -------------------------------------------------------------------------- */
// Add pose to the previous trajectory.
void Visualizer3D::addPoseToTrajectory(const gtsam::Pose3& current_pose_gtsam) {
  trajectoryPoses3d_.push_back(UtilsOpenCV::Pose2Affine3f(current_pose_gtsam));
  if (FLAGS_displayed_trajectory_length > 0) {
    while (trajectoryPoses3d_.size() > FLAGS_displayed_trajectory_length) {
      trajectoryPoses3d_.pop_front();
    }
  }
}

/* -------------------------------------------------------------------------- */
// Render window with drawn objects/widgets.
// @param wait_time Amount of time in milliseconds for the event loop to keep
// running.
// @param force_redraw If true, window renders.
void Visualizer3D::renderWindow(int wait_time, bool force_redraw) {
  window_data_.window_.spinOnce(wait_time, force_redraw);
}

/* -------------------------------------------------------------------------- */
// Get a screenshot of the window.
void Visualizer3D::getScreenshot(const std::string& filename) {
  LOG(WARNING) << "Taking a screenshot of the window, saved in: " + filename;
  window_data_.window_.saveScreenshot(filename);
}

/* -------------------------------------------------------------------------- */
void Visualizer3D::setOffScreenRendering() {
  window_data_.window_.setOffScreenRendering();
}

/* -------------------------------------------------------------------------- */
// Log mesh to ply file.
void Visualizer3D::logMesh(const cv::Mat& map_points_3d, const cv::Mat& colors,
                           const cv::Mat& polygons_mesh,
                           const Timestamp& timestamp,
                           bool log_accumulated_mesh) {
  /// Log the mesh in a ply file.
  LoggerMatlab logger;
  static Timestamp last_timestamp = timestamp;
  static const Timestamp first_timestamp = timestamp;
  if ((timestamp - last_timestamp) >
      6500000000) {  // Log every 6 seconds approx. (a little bit more than
                     // time-horizon)
    LOG(WARNING) << "Logging mesh every (ns) = " << timestamp - last_timestamp;
    logger.openLogFiles(
        10,
        "\output_mesh_" + std::to_string(timestamp - first_timestamp) + ".ply",
        log_accumulated_mesh);
    logger.logMesh(map_points_3d, colors, polygons_mesh, timestamp,
                   log_accumulated_mesh);
    logger.closeLogFiles(10);
    last_timestamp = timestamp;
  }
}

/* -------------------------------------------------------------------------- */
// Input the mesh points and triangle clusters, and
// output colors matrix for mesh visualizer.
// This will color the point with the color of the last plane having it.
void Visualizer3D::colorMeshByClusters(const std::vector<Plane>& planes,
                                       const cv::Mat& map_points_3d,
                                       const cv::Mat& polygons_mesh,
                                       cv::Mat* colors) const {
  CHECK_NOTNULL(colors);
  *colors = cv::Mat(map_points_3d.rows, 1, CV_8UC3, cv::viz::Color::gray());

  // The code below assumes triangles as polygons.
  static constexpr bool log_landmarks = false;
  cv::Mat points;
  for (const Plane& plane : planes) {
    const TriangleCluster& cluster = plane.triangle_cluster_;
    // Decide color for cluster.
    cv::viz::Color cluster_color = cv::viz::Color::gray();
    getColorById(cluster.cluster_id_, &cluster_color);

    for (const size_t& triangle_id : cluster.triangle_ids_) {
      size_t triangle_idx = std::round(triangle_id * 4);
<<<<<<< HEAD
      CHECK_LE(triangle_idx + 3, polygons_mesh.rows)
=======
      DCHECK_LE(triangle_idx + 3, polygons_mesh.rows)
>>>>>>> c7d98610
          << "Visualizer3D: an id in triangle_ids_ is too large.";
      int32_t idx_1 = polygons_mesh.at<int32_t>(triangle_idx + 1);
      int32_t idx_2 = polygons_mesh.at<int32_t>(triangle_idx + 2);
      int32_t idx_3 = polygons_mesh.at<int32_t>(triangle_idx + 3);
      // Overrides potential previous color.
      colors->row(idx_1) = cluster_color;
      colors->row(idx_2) = cluster_color;
      colors->row(idx_3) = cluster_color;
      // Debug TODO remove: logging triangles perpendicular to z_axis.
      if (cluster.cluster_id_ == 2 && log_landmarks) {
        // Do not use push back, or you'll be having repeated points I guess.
        // points.push_back(map_points_3d.row(idx_1));
        // points.push_back(map_points_3d.row(idx_2));
        // points.push_back(map_points_3d.row(idx_3));
      }
    }
  }

  // Debug TODO remove
  /// Store in file
  if (log_landmarks) {
    LoggerMatlab logger;
    logger.openLogFiles(3);
    logger.logLandmarks(points);
    logger.closeLogFiles(3);
  }
}

/* -------------------------------------------------------------------------- */
// Decide color of the cluster depending on its id.
void Visualizer3D::getColorById(const size_t& id, cv::viz::Color* color) const {
  CHECK_NOTNULL(color);
  switch (id) {
    case 0: {
      *color = cv::viz::Color::red();
      break;
    }
    case 1: {
      *color = cv::viz::Color::green();
      break;
    }
    case 2: {
      *color = cv::viz::Color::blue();
      break;
    }
    default: {
      *color = cv::viz::Color::gray();
      break;
    }
  }
}

/* -------------------------------------------------------------------------- */
// Draw a line from lmk to plane center.
void Visualizer3D::drawLineFromPlaneToPoint(
    const std::string& line_id, const double& plane_n_x,
    const double& plane_n_y, const double& plane_n_z, const double& plane_d,
    const double& point_x, const double& point_y, const double& point_z) {
  const cv::Point3d center(plane_d * plane_n_x, plane_d * plane_n_y,
                           plane_d * plane_n_z);
  const cv::Point3d point(point_x, point_y, point_z);
  drawLine(line_id, center, point);
}

/* -------------------------------------------------------------------------- */
// Update line from lmk to plane center.
void Visualizer3D::updateLineFromPlaneToPoint(
    const std::string& line_id, const double& plane_n_x,
    const double& plane_n_y, const double& plane_n_z, const double& plane_d,
    const double& point_x, const double& point_y, const double& point_z) {
  removeWidget(line_id);
  drawLineFromPlaneToPoint(line_id, plane_n_x, plane_n_y, plane_n_z, plane_d,
                           point_x, point_y, point_z);
}

/* -------------------------------------------------------------------------- */
void Visualizer3D::keyboardCallback(const cv::viz::KeyboardEvent& event,
                                    void* t) {
  WindowData* window_data = (Visualizer3D::WindowData*)t;
  if (event.action == cv::viz::KeyboardEvent::Action::KEY_DOWN) {
    toggleFreezeScreenKeyboardCallback(event.code, *window_data);
    setMeshRepresentation(event.code, *window_data);
    setMeshShadingCallback(event.code, *window_data);
    setMeshAmbientCallback(event.code, *window_data);
    setMeshLightingCallback(event.code, *window_data);
    getViewerPoseKeyboardCallback(event.code, *window_data);
    getCurrentWindowSizeKeyboardCallback(event.code, *window_data);
    getScreenshotCallback(event.code, *window_data);
  }
}

/* -------------------------------------------------------------------------- */
void Visualizer3D::recordVideo() {
  static int i = 0u;
  static const std::string dir_path = ".";
  static const std::string dir_name = "3d_viz_video";
  static const std::string dir_full_path =
      common::pathAppend(dir_path, dir_name);
  if (i == 0u) CHECK(common::createDirectory(dir_path, dir_name));
  std::string screenshot_path =
      common::pathAppend(dir_full_path, std::to_string(i));
  i++;
  LOG(WARNING) << "Recording video sequence for 3d Viz, "
               << "current frame saved in: " + screenshot_path;
  window_data_.window_.saveScreenshot(screenshot_path);
  LOG(ERROR) << "WTF";
}

}  // namespace VIO<|MERGE_RESOLUTION|>--- conflicted
+++ resolved
@@ -1227,11 +1227,7 @@
 
     for (const size_t& triangle_id : cluster.triangle_ids_) {
       size_t triangle_idx = std::round(triangle_id * 4);
-<<<<<<< HEAD
-      CHECK_LE(triangle_idx + 3, polygons_mesh.rows)
-=======
       DCHECK_LE(triangle_idx + 3, polygons_mesh.rows)
->>>>>>> c7d98610
           << "Visualizer3D: an id in triangle_ids_ is too large.";
       int32_t idx_1 = polygons_mesh.at<int32_t>(triangle_idx + 1);
       int32_t idx_2 = polygons_mesh.at<int32_t>(triangle_idx + 2);
