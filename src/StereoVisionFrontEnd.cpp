/* ----------------------------------------------------------------------------
 * Copyright 2017, Massachusetts Institute of Technology,
 * Cambridge, MA 02139
 * All Rights Reserved
 * Authors: Luca Carlone, et al. (see THANKS for the full author list)
 * See LICENSE for the license information
 * -------------------------------------------------------------------------- */

/**
 * @file   StereoVisionFrontEnd.cpp
 * @brief  Class describing a stereo tracker
 * @author Antoni Rosinol, Luca Carlone
 */

#include <glog/logging.h>

#include "LoggerMatlab.h"
#include "StereoVisionFrontEnd.h"

namespace VIO {

StereoVisionFrontEnd::StereoVisionFrontEnd(
    const ImuParams& imu_params, const ImuBias& imu_initial_bias,
    const VioFrontEndParams& trackerParams, int save_images_option,
<<<<<<< HEAD
    const std::string& dataset_name, bool log_output)
=======
    bool log_output)
>>>>>>> 5e2a98cc
    : frame_count_(0),
      keyframe_count_(0),
      last_landmark_count_(0),
      tracker_(trackerParams, save_images_option),
      save_images_option_(save_images_option),
      trackerStatusSummary_(),
      output_images_path_("./outputImages/"),
      log_output_(log_output) {  // Only for debugging and visualization.

  // Instantiate IMU frontend.
  imu_frontend_ = VIO::make_unique<ImuFrontEnd>(imu_params, imu_initial_bias);

  tracker_.trackerParams_.print();
}

/* -------------------------------------------------------------------------- */
bool StereoVisionFrontEnd::spin(
    ThreadsafeQueue<StereoFrontEndInputPayload>& input_queue,
    ThreadsafeQueue<StereoFrontEndOutputPayload>& output_queue,
    bool parallel_run) {
  LOG(INFO) << "Spinning StereoFrontEnd.";
  utils::StatsCollector stat_stereo_frontend_timing(
      "StereoFrontEnd Timing [ms]");
  while (!shutdown_) {
    // Get input data from queue. Wait for Backend payload.
    is_thread_working_ = false;
    std::shared_ptr<StereoFrontEndInputPayload> input =
        input_queue.popBlocking();
    is_thread_working_ = true;
    if (input) {
      auto tic = utils::Timer::tic();
      const StereoFrontEndOutputPayload& output = spinOnce(input);
      if (output.is_keyframe_) {
        VLOG(2) << "Frontend output is a keyframe: pushing to output queue.";
        output_queue.push(output);
      } else {
        VLOG(2) << "Frontend output is not a keyframe."
                   " Skipping output queue push.";
      }
      auto spin_duration = utils::Timer::toc(tic).count();
      LOG(WARNING) << "Current Stereo FrontEnd "
                   << (output.is_keyframe_ ? "(keyframe) " : "")
                   << "frequency: " << 1000.0 / spin_duration << " Hz. ("
                   << spin_duration << " ms).";
      stat_stereo_frontend_timing.AddSample(spin_duration);
    } else {
      LOG(WARNING) << "No StereoFrontEnd Input Payload received.";
    }

    // Break the while loop if we are in sequential mode.
    if (!parallel_run) return true;
  }
  LOG(INFO) << "StereoFrontEnd successfully shutdown.";
  return true;
}

/* -------------------------------------------------------------------------- */
StereoFrontEndOutputPayload StereoVisionFrontEnd::spinOnce(
    const std::shared_ptr<StereoFrontEndInputPayload>& input) {
  const StereoFrame& stereoFrame_k = input->getStereoFrame();
  const auto& k = stereoFrame_k.getFrameId();
  LOG(INFO) << "------------------- Processing frame k = " << k
            << "--------------------";

  ////////////////////////////// GET IMU DATA //////////////////////////////////
  const auto& imu_stamps = input->getImuStamps();
  const auto& imu_accgyr = input->getImuAccGyr();

  // Print IMU data.
  if (VLOG_IS_ON(10)) input->print();

  // For k > 1
  // The preintegration btw frames is needed for RANSAC.
  // But note that we are using interpolated "fake" values when doing the preint
  // egration!! Should we remove them??
  // Actually, currently does not integrate fake interpolated meas as it does
  // not take the last measurement into account (although it takes its stamp
  // into account!!!).
  auto tic_full_preint = utils::Timer::tic();
  const auto& pim =
      imu_frontend_->preintegrateImuMeasurements(imu_stamps, imu_accgyr);
  auto full_preint_duration =
      utils::Timer::toc<std::chrono::nanoseconds>(tic_full_preint).count();
  utils::StatsCollector stats_full_preint("Full Preint Timing [ns]");
  stats_full_preint.AddSample(full_preint_duration);
  LOG_IF(WARNING, full_preint_duration != 0.0)
      << "Current IMU Preintegration frequency: " << 10e9 / full_preint_duration
      << " Hz. (" << full_preint_duration << " ns).";

  // On the left camera rectified!!
  static const gtsam::Rot3 body_Rot_cam =
      stereoFrame_km1_->getBPoseCamLRect().rotation();
  static const gtsam::Rot3 cam_Rot_body = body_Rot_cam.inverse();

  // Relative rotation of the left cam rectified from the last keyframe to the
  // curr frame. pim.deltaRij() corresponds to bodyLkf_R_bodyK_imu
  gtsam::Rot3 calLrectLkf_R_camLrectK_imu =
      cam_Rot_body * pim.deltaRij() * body_Rot_cam;

  if (VLOG_IS_ON(10)) {
    body_Rot_cam.print("Body_Rot_cam");
    calLrectLkf_R_camLrectK_imu.print("calLrectLkf_R_camLrectK_imu");
  }
  //////////////////////////////////////////////////////////////////////////////

  /////////////////////////////// TRACKING /////////////////////////////////////
  // Main function for tracking.
  // Rotation used in 1 and 2 point ransac.
  VLOG(10) << "Starting processStereoFrame...";
  StatusSmartStereoMeasurements statusSmartStereoMeasurements =
      processStereoFrame(stereoFrame_k, calLrectLkf_R_camLrectK_imu);

  CHECK(!stereoFrame_k_);  // processStereoFrame is setting this to nullptr!!!
  VLOG(10) << "Finished processStereoFrame.";
  //////////////////////////////////////////////////////////////////////////////

  if (stereoFrame_km1_->isKeyframe()) {
    // We got a keyframe!
    CHECK_EQ(stereoFrame_lkf_->getTimestamp(),
             stereoFrame_km1_->getTimestamp());
    CHECK_EQ(stereoFrame_lkf_->getFrameId(), stereoFrame_km1_->getFrameId());
    CHECK(!stereoFrame_k_);
    CHECK(stereoFrame_lkf_->isKeyframe());
    LOG(INFO) << "Keyframe " << k
              << " with: " << statusSmartStereoMeasurements.second.size()
              << " smart measurements";

    ////////////////// DEBUG INFO FOR FRONT-END ////////////////////////////////
    if (log_output_) {
      LoggerMatlab logger;
      // Use default filename (sending empty "" uses default name), and set
      // write mode to append (sending true).
      logger.openLogFiles(12, "", true);
      logger.logFrontendResults(
          trackerStatusSummary_,
          stereoFrame_km1_->getLeftFrame().getNrValidKeypoints());
      logger.closeLogFiles(12);
    }
    ////////////////////////////////////////////////////////////////////////////

    // Reset integration the later the better so that we give to the backend
    // the most time possible to update the IMU bias.
    VLOG(10) << "Reset IMU preintegration with latest IMU bias.";
    imu_frontend_->resetIntegrationWithCachedBias();

    // Return the output of the frontend for the others.
    return StereoFrontEndOutputPayload(
        true, statusSmartStereoMeasurements,
        trackerStatusSummary_.kfTrackingStatus_stereo_,
        getRelativePoseBodyStereo(), *stereoFrame_lkf_, pim, getTrackerInfo());
  } else {
    // We don't have a keyframe.
    return StereoFrontEndOutputPayload(
        false, statusSmartStereoMeasurements, TrackingStatus::INVALID,
        getRelativePoseBodyStereo(), *stereoFrame_lkf_, pim, getTrackerInfo());
  }
}

/* -------------------------------------------------------------------------- */
// TODO this can be greatly improved, but we need to get rid of global variables
// stereoFrame_km1_, stereoFrame_lkf_, stereoFrame_k_, etc...
StereoFrame StereoVisionFrontEnd::processFirstStereoFrame(
    const StereoFrame& firstFrame) {
  VLOG(2) << "Processing first stereo frame \n";
  stereoFrame_k_ =
      std::make_shared<StereoFrame>(firstFrame);  // TODO this can be optimized!
  stereoFrame_k_->setIsKeyframe(true);
  last_keyframe_timestamp_ = stereoFrame_k_->getTimestamp();

  // Tracking is based on left frame.
  Frame* left_frame = stereoFrame_k_->getLeftFrameMutable();
  CHECK_EQ(left_frame->keypoints_.size(), 0)
      << "Keypoints already present in first frame: please do not extract"
         " keypoints manually";

  // Initialize mask: this is allocated but it does not play a role
  // in this function.
  cv::Size imgSize = left_frame->img_.size();
  tracker_.camMask_ = cv::Mat(imgSize, CV_8UC1, cv::Scalar(255));

  // Perform feature detection.
  tracker_.featureDetection(left_frame);

  // Get 3D points via stereo.
  stereoFrame_k_->sparseStereoMatching();

  // Prepare for next iteration.
  stereoFrame_km1_ = stereoFrame_k_;
  stereoFrame_lkf_ = stereoFrame_k_;
  stereoFrame_k_.reset();
  ++frame_count_;

  ///////////////////////////// IMU FRONTEND ///////////////////////////////////
  // Initialize IMU frontend.
  imu_frontend_->resetIntegrationWithCachedBias();

  return *stereoFrame_lkf_;
}

/* -------------------------------------------------------------------------- */
// FRONTEND WORKHORSE
// THIS FUNCTION CAN BE GREATLY OPTIMIZED
StatusSmartStereoMeasurements StereoVisionFrontEnd::processStereoFrame(
    const StereoFrame& cur_frame,
    boost::optional<gtsam::Rot3> calLrectLkf_R_camLrectKf_imu) {
  VLOG(2) << "===================================================\n"
          << "Frame number: " << frame_count_ << " at time "
          << cur_frame.getTimestamp() << " empirical framerate (sec): "
          << UtilsOpenCV::NsecToSec(cur_frame.getTimestamp() -
                                    stereoFrame_km1_->getTimestamp())
          << " (timestamp diff: "
          << cur_frame.getTimestamp() - stereoFrame_km1_->getTimestamp() << ")";

  double start_time = UtilsOpenCV::GetTimeInSeconds();
  double time_to_clone_rect_params = 0;

  // TODO this copies the stereo frame!!
  stereoFrame_k_ = std::make_shared<StereoFrame>(cur_frame);

  // Copy rectification from previous frame to avoid recomputing it.
  // TODO avoid copying altogether...
  stereoFrame_k_->cloneRectificationParameters(*stereoFrame_km1_);
  time_to_clone_rect_params = UtilsOpenCV::GetTimeInSeconds() - start_time;

  // Only for visualization.
  // TODO remove these. Use gflags.
  int verbosityFrames = save_images_option_;     // default: 0
  int verbosityKeyframes = save_images_option_;  // default: 1

  double timeSparseStereo = 0;
  double timeGetMeasurements = 0;

  /////////////////////// TRACKING /////////////////////////////////////////////
  VLOG(2) << "Starting feature tracking...";
  // Track features from the previous frame
  Frame* left_frame_km1 = stereoFrame_km1_->getLeftFrameMutable();
  Frame* left_frame_k = stereoFrame_k_->getLeftFrameMutable();
  tracker_.featureTracking(left_frame_km1, left_frame_k);
  if (verbosityFrames > 0) {
    // TODO this won't work in parallel mode...
    tracker_.displayFrame(*left_frame_km1, *left_frame_k, verbosityFrames);
  }
  //////////////////////////////////////////////////////////////////////////////

  // Not tracking at all in this phase.
  trackerStatusSummary_.kfTrackingStatus_mono_ = TrackingStatus::INVALID;
  trackerStatusSummary_.kfTrackingStatus_stereo_ = TrackingStatus::INVALID;

  // This will be the info we actually care about
  SmartStereoMeasurements smartStereoMeasurements;

  const bool max_time_elapsed =
      UtilsOpenCV::NsecToSec(stereoFrame_k_->getTimestamp() -
                             last_keyframe_timestamp_) >=
      tracker_.trackerParams_.intra_keyframe_time_;
  const size_t nr_valid_features = left_frame_k->getNrValidKeypoints();
  const bool nr_features_low =
      nr_valid_features <= tracker_.trackerParams_.min_number_features_;

  // Also if the user requires the keyframe to be enforced
  if (stereoFrame_k_->isKeyframe())
    LOG(WARNING) << "User inforced keyframe!";
  // If max time elaspsed and not able to track feature -> create new keyframe
  if (max_time_elapsed || nr_features_low || stereoFrame_k_->isKeyframe()) {
    ++keyframe_count_; // mainly for debugging

    VLOG(2) << "+++++++++++++++++++++++++++++++++++++++++++++++++++"
            << "Keyframe after: "
            << UtilsOpenCV::NsecToSec(stereoFrame_k_->getTimestamp() -
                                      last_keyframe_timestamp_)
            << " sec.";

    VLOG_IF(2, max_time_elapsed) << "Keyframe reason: max time elapsed.";
    VLOG_IF(2, nr_features_low)
        << "Keyframe reason: low nr of features (" << nr_valid_features << " < "
        << tracker_.trackerParams_.min_number_features_ << ").";

    if (!tracker_.trackerParams_.useRANSAC_) {
      trackerStatusSummary_.kfTrackingStatus_mono_ = TrackingStatus::DISABLED;

      if (VLOG_IS_ON(2)) {
        logTrackingStatus(trackerStatusSummary_.kfTrackingStatus_mono_, "mono");
      }

      trackerStatusSummary_.kfTrackingStatus_stereo_ = TrackingStatus::DISABLED;

      if (VLOG_IS_ON(2)) {
        logTrackingStatus(trackerStatusSummary_.kfTrackingStatus_stereo_,
                          "stereo");
      }
    } else {
      ////////////////// MONO geometric outlier rejection ////////////////
      std::pair<TrackingStatus, gtsam::Pose3> statusPoseMono;
      Frame* left_frame_lkf = stereoFrame_lkf_->getLeftFrameMutable();
      if (tracker_.trackerParams_.ransac_use_2point_mono_ &&
          calLrectLkf_R_camLrectKf_imu && !force_53point_ransac_) {
        // 2-point RANSAC.
        statusPoseMono = tracker_.geometricOutlierRejectionMonoGivenRotation(
            left_frame_lkf, left_frame_k, *calLrectLkf_R_camLrectKf_imu);
      } else {
        // 5-point RANSAC.
        statusPoseMono = tracker_.geometricOutlierRejectionMono(
              left_frame_lkf, left_frame_k);
        if (force_53point_ransac_)
          LOG(WARNING) << "5-point RANSAC was enforced!";
      }

      // Set relative pose.
      trackerStatusSummary_.kfTrackingStatus_mono_ = statusPoseMono.first;

      if (VLOG_IS_ON(2))
        logTrackingStatus(trackerStatusSummary_.kfTrackingStatus_mono_, "mono");

      if (statusPoseMono.first == TrackingStatus::VALID) {
        trackerStatusSummary_.lkf_T_k_mono_ = statusPoseMono.second;
      }

      if (verbosityFrames > 0) {
        tracker_.displayFrame(*left_frame_km1, *left_frame_k, verbosityFrames);
      }

      ////////////////// STEREO geometric outlier rejection ////////////////
      // get 3D points via stereo
      start_time = UtilsOpenCV::GetTimeInSeconds();
      stereoFrame_k_->sparseStereoMatching();
      timeSparseStereo = UtilsOpenCV::GetTimeInSeconds() - start_time;

      std::pair<TrackingStatus, gtsam::Pose3> statusPoseStereo;
      gtsam::Matrix infoMatStereoTranslation = gtsam::Matrix3::Zero();
      if (tracker_.trackerParams_.ransac_use_1point_stereo_ &&
          calLrectLkf_R_camLrectKf_imu && !force_53point_ransac_) {
        // 1-point RANSAC.
        std::tie(statusPoseStereo, infoMatStereoTranslation) =
            tracker_.geometricOutlierRejectionStereoGivenRotation(
                *stereoFrame_lkf_, *stereoFrame_k_,
                *calLrectLkf_R_camLrectKf_imu);
      } else {
        // 3-point RANSAC.
        statusPoseStereo = tracker_.geometricOutlierRejectionStereo(
                    *stereoFrame_lkf_, *stereoFrame_k_);
        if (force_53point_ransac_)
          LOG(WARNING) << "3-point RANSAC was enforced!";
      }

      // Set relative pose.
      trackerStatusSummary_.kfTrackingStatus_stereo_ = statusPoseStereo.first;
      trackerStatusSummary_.infoMatStereoTranslation_ =
          infoMatStereoTranslation;

      if (VLOG_IS_ON(2))
        logTrackingStatus(trackerStatusSummary_.kfTrackingStatus_stereo_,
                          "stereo");

      if (statusPoseStereo.first == TrackingStatus::VALID) {
        trackerStatusSummary_.lkf_T_k_stereo_ = statusPoseStereo.second;
      }
    }
    // If its been long enough, make it a keyframe
    last_keyframe_timestamp_ = stereoFrame_k_->getTimestamp();
    stereoFrame_k_->setIsKeyframe(true);

    // Perform feature detection (note: this must be after RANSAC,
    // since if we discard more features, we need to extract more)
    tracker_.featureDetection(left_frame_k);

    // Get 3D points via stereo, including newly extracted
    // (this might be only for the visualization).
    start_time = UtilsOpenCV::GetTimeInSeconds();
    stereoFrame_k_->sparseStereoMatching();
    timeSparseStereo += UtilsOpenCV::GetTimeInSeconds() - start_time;

    // Show results.
    // verbosityKeyframes = 1;
    if (verbosityKeyframes > 0) {
      displayStereoTrack(verbosityKeyframes);
      displayMonoTrack(verbosityKeyframes);
      // cv::waitKey(0);
    }

    // Populate statistics.
    tracker_.checkStatusRightKeypoints(stereoFrame_k_->right_keypoints_status_);

    // Move on.
    last_landmark_count_ = tracker_.landmark_count_;
    stereoFrame_lkf_ = stereoFrame_k_;

    // Get relevant info for keyframe.
    start_time = UtilsOpenCV::GetTimeInSeconds();
    smartStereoMeasurements = getSmartStereoMeasurements(*stereoFrame_k_.get());
    timeGetMeasurements = UtilsOpenCV::GetTimeInSeconds() - start_time;

    VLOG(2) << "timeClone: " << time_to_clone_rect_params << '\n'
            << "timeSparseStereo: " << timeSparseStereo << '\n'
            << "timeGetMeasurements: " << timeGetMeasurements;
  } else {
    stereoFrame_k_->setIsKeyframe(false);
  }

  // Reset frames.
  stereoFrame_km1_ = stereoFrame_k_;
  stereoFrame_k_.reset();
  ++frame_count_;
  VLOG(2) << "Finished feature tracking.";
  return std::make_pair(trackerStatusSummary_, smartStereoMeasurements);
}

/* -------------------------------------------------------------------------- */
SmartStereoMeasurements StereoVisionFrontEnd::getSmartStereoMeasurements(
    const StereoFrame& stereoFrame_kf) const {
  // Sanity check first.
  CHECK(stereoFrame_kf.isRectified())
      << "getSmartStereoMeasurements: stereo pair is not rectified";
  // Checks dimensionality of the feature vectors.
  stereoFrame_kf.checkStereoFrame();

  // Extract relevant info from the stereo frame:
  // essentially the landmark if and the left/right pixel measurements.
  const LandmarkIds& landmarkId_kf = stereoFrame_kf.getLeftFrame().landmarks_;
  const KeypointsCV& leftKeypoints = stereoFrame_kf.left_keypoints_rectified_;
  const KeypointsCV& rightKeypoints = stereoFrame_kf.right_keypoints_rectified_;
  const std::vector<Kstatus>& rightKeypoints_status =
      stereoFrame_kf.right_keypoints_status_;

  // Pack information in landmark structure.
  SmartStereoMeasurements smartStereoMeasurements;
  for (size_t i = 0; i < landmarkId_kf.size(); ++i) {
    if (landmarkId_kf.at(i) == -1) {
      continue;  // skip invalid points
    }

    // TODO implicit conversion float to double increases floating-point
    // precision!
    const double& uL = leftKeypoints.at(i).x;
    const double& v = leftKeypoints.at(i).y;
    // Initialize to missing pixel information.
    double uR = std::numeric_limits<double>::quiet_NaN();
    if (!tracker_.trackerParams_.useStereoTracking_) {
      LOG(WARNING) << "getSmartStereoMeasurements: dropping stereo information!"
                      " (set useStereoTracking_ = true to use it)";
    }
    if (tracker_.trackerParams_.useStereoTracking_ &&
        rightKeypoints_status.at(i) == Kstatus::VALID) {
      // TODO implicit conversion float to double increases floating-point
      // precision!
      uR = rightKeypoints.at(i).x;
    }
    gtsam::StereoPoint2 stereo_px(uL, uR, v);
    smartStereoMeasurements.push_back(
        std::make_pair(landmarkId_kf[i], stereo_px));
  }
  return smartStereoMeasurements;
}

/* -------------------------------------------------------------------------- */
void StereoVisionFrontEnd::displayStereoTrack(const int& verbosity) const {
  const Frame& left_frame_k = stereoFrame_k_->getLeftFrame();

  // Show current frame with tracking results
  // The output of the following is already a color image
  cv::Mat img_left = tracker_.displayFrame(stereoFrame_lkf_->getLeftFrame(),
                                           left_frame_k, 0);  // 0 verbosity

  //############################################################################
  displaySaveImage(img_left, "", "mono tracking visualization (1 frame)",
                   "-monoMatching1frame", "monoTrackerDisplay1Keyframe_",
                   verbosity);
  //############################################################################

  // Draw the matchings: assumes that keypoints in the left and right keyframe
  // are ordered in the same way
  const Frame& right_frame_k(stereoFrame_k_->getRightFrame());

  if ((left_frame_k.img_.cols != right_frame_k.img_.cols) ||
      (left_frame_k.img_.rows != right_frame_k.img_.rows))
    LOG(FATAL) << "displayStereoTrack: image dimension mismatch!";

  cv::Mat img_right;
  (right_frame_k.img_).copyTo(img_right);
  // stereoFrame_k_->keypoints_depth_

  std::vector<cv::DMatch> matches;
  if (left_frame_k.keypoints_.size() == right_frame_k.keypoints_.size()) {
    for (size_t i = 0; i < left_frame_k.keypoints_.size(); i++) {
      if (left_frame_k.landmarks_[i] != -1 &&
          stereoFrame_k_->right_keypoints_status_[i] == Kstatus::VALID) {
        matches.push_back(cv::DMatch(i, i, 0));
      }
    }
  } else {
    VLOG(10) << "No matches to show, since we did not compute keypoints "
                "in right frame.";
  }

  //############################################################################
  // Plot matches.
  cv::Mat img_left_right = UtilsOpenCV::DrawCornersMatches(
      img_left, left_frame_k.keypoints_, img_right, right_frame_k.keypoints_,
      matches, true);  // true: random color

  displaySaveImage(img_left_right, "S:" + std::to_string(keyframe_count_),
                   "stereo tracking visualization",
                   "-stereoMatchingUnrectified",
                   "StereoTrackerDisplayKeyframe_", verbosity);
  //############################################################################
  //////////////////////////////////////////////////////////////////////////////
  //############################################################################
  // Display rectified, plot matches.
  cv::Mat img_left_right_rectified = UtilsOpenCV::DrawCornersMatches(
      stereoFrame_k_->left_img_rectified_,
      stereoFrame_k_->left_keypoints_rectified_,
      stereoFrame_k_->right_img_rectified_,
      stereoFrame_k_->right_keypoints_rectified_, matches,
      true);  // true: random color

  displaySaveImage(
      img_left_right_rectified, "S(Rect):" + std::to_string(keyframe_count_),
      "stereo tracking visualization (rectified)", "-stereoMatchingRectified",
      "stereoTrackerDisplayKeyframe_", verbosity);
  //############################################################################
}

/* -------------------------------------------------------------------------- */
void StereoVisionFrontEnd::displayMonoTrack(const int& verbosity) const {
  const Frame& cur_left_frame = stereoFrame_k_->getLeftFrame();
  const Frame& ref_left_frame = stereoFrame_lkf_->getLeftFrame();

  // Find keypoint matches.
  std::vector<cv::DMatch> matches;
  for (size_t i = 0; i < cur_left_frame.keypoints_.size(); ++i) {
    if (cur_left_frame.landmarks_.at(i) != -1) {  // if landmark is valid
      auto it = find(ref_left_frame.landmarks_.begin(),
                     ref_left_frame.landmarks_.end(),
                     cur_left_frame.landmarks_.at(i));
      if (it != ref_left_frame.landmarks_.end()) {  // if landmark was found
        int nPos = distance(ref_left_frame.landmarks_.begin(), it);
        matches.push_back(cv::DMatch(nPos, i, 0));
      }
    }
  }

  //############################################################################
  // Plot matches.
  cv::Mat img_left_lkf_kf = UtilsOpenCV::DrawCornersMatches(
      ref_left_frame.img_, ref_left_frame.keypoints_, cur_left_frame.img_,
      cur_left_frame.keypoints_, matches, true);  // true: random color

  // TODO Visualization must be done in the main thread.
  displaySaveImage(img_left_lkf_kf,
                   "M:" + std::to_string(keyframe_count_ - 1) + "-" +
                       std::to_string(keyframe_count_),
                   "mono tracking visualization", "-monoMatchingUnrectified",
                   "monoTrackerDispalyKeyframe_", verbosity);
  //############################################################################

  //############################################################################
  //////////////////////////////////////////////////////////////////////////////
  //############################################################################
  // Display rectified, plot matches.
  cv::Mat img_left_lkf_kf_rectified = UtilsOpenCV::DrawCornersMatches(
      stereoFrame_lkf_->left_img_rectified_,
      stereoFrame_lkf_->left_keypoints_rectified_,
      stereoFrame_k_->left_img_rectified_,
      stereoFrame_k_->left_keypoints_rectified_, matches,
      true);  // true: random color

  // TODO Visualization must be done in the main thread.
  displaySaveImage(img_left_lkf_kf_rectified,
                   "M(Rect):" + std::to_string(keyframe_count_ - 1) + "-" +
                       std::to_string(keyframe_count_),
                   "mono tracking visualization (rectified)",
                   "-monoMatchingRectified", "monoTrackerDispalyKeyframe_",
                   verbosity);
  //############################################################################
}

/* -------------------------------------------------------------------------- */
// return relative pose between last (lkf) and current keyframe (k) - MONO
// RANSAC
gtsam::Pose3 StereoVisionFrontEnd::getRelativePoseBodyMono() const {
  // lkfBody_T_kBody = lkfBody_T_lkfCamera *  lkfCamera_T_kCamera_ *
  // kCamera_T_kBody = body_Pose_cam_ * lkf_T_k_mono_ * body_Pose_cam_^-1
  gtsam::Pose3 body_Pose_cam_ =
      stereoFrame_lkf_->getBPoseCamLRect();  // of the left camera!!
  return body_Pose_cam_ * trackerStatusSummary_.lkf_T_k_mono_ *
         body_Pose_cam_.inverse();
}

/* -------------------------------------------------------------------------- */
// return relative pose between last (lkf) and current keyframe (k) - STEREO
// RANSAC
gtsam::Pose3 StereoVisionFrontEnd::getRelativePoseBodyStereo() const {
  gtsam::Pose3 body_Pose_cam_ =
      stereoFrame_lkf_->getBPoseCamLRect();  // of the left camera!!
  return body_Pose_cam_ * trackerStatusSummary_.lkf_T_k_stereo_ *
         body_Pose_cam_.inverse();
}

/* -------------------------------------------------------------------------- */
// TODO imshow/waitKey can only be called in main thread.
// This function is just to wrap a lot of duplicated code that was
// floating around.
void StereoVisionFrontEnd::displaySaveImage(
    const cv::Mat& img_left, const std::string& text_on_img,
    const std::string& imshow_name, const std::string& folder_name_append,
    const std::string& img_name_prepend, const int verbosity) const {
  // Plot text with keyframe id.
  if (!text_on_img.empty()) {
    cv::putText(img_left, text_on_img, KeypointCV(10, 15),
                CV_FONT_HERSHEY_COMPLEX, 0.6, cv::Scalar(0, 255, 0));
  }
  if (verbosity == 1) {  // otherwise just return the image
    cv::imshow(imshow_name, img_left);
    cv::waitKey(1);
  } else if (verbosity == 2) {
    // Create output folders:
    std::string folderName =
        output_images_path_ + "-" +
        VioFrontEndParams::FeatureSelectionCriterionStr(
            tracker_.trackerParams_.featureSelectionCriterion_) +
        folder_name_append + "/";
    boost::filesystem::path tracker_dir(folderName.c_str());
    boost::filesystem::create_directory(tracker_dir);
    // Write image.
    std::string img_name =
        folderName + img_name_prepend +
        std::to_string(stereoFrame_lkf_->getLeftFrame().id_) + ".png";
    LOG(INFO) << "Writing image: " << img_name;
    cv::imwrite(img_name, img_left);
  }
}

/* ------------------------------------------------------------------------ */
// Static function to display output of stereo tracker
void StereoVisionFrontEnd::printStatusStereoMeasurements(
    const StatusSmartStereoMeasurements& statusStereoMeasurements) {
  LOG(INFO) << " SmartStereoMeasurements with status:";
  logTrackingStatus(statusStereoMeasurements.first.kfTrackingStatus_mono_,
                    "mono");
  logTrackingStatus(statusStereoMeasurements.first.kfTrackingStatus_stereo_,
                    "stereo");
  LOG(INFO) << " observing landmarks:";
  const SmartStereoMeasurements& smartStereoMeas =
      statusStereoMeasurements.second;
  for (const auto& smart_stereo_meas : smartStereoMeas) {
    std::cout << " " << smart_stereo_meas.first << " ";
  }
  std::cout << std::endl;
}

} // End of VIO namespace.<|MERGE_RESOLUTION|>--- conflicted
+++ resolved
@@ -22,11 +22,7 @@
 StereoVisionFrontEnd::StereoVisionFrontEnd(
     const ImuParams& imu_params, const ImuBias& imu_initial_bias,
     const VioFrontEndParams& trackerParams, int save_images_option,
-<<<<<<< HEAD
-    const std::string& dataset_name, bool log_output)
-=======
     bool log_output)
->>>>>>> 5e2a98cc
     : frame_count_(0),
       keyframe_count_(0),
       last_landmark_count_(0),
