/* ----------------------------------------------------------------------------
 * Copyright 2017, Massachusetts Institute of Technology,
 * Cambridge, MA 02139
 * All Rights Reserved
 * Authors: Luca Carlone, et al. (see THANKS for the full author list)
 * See LICENSE for the license information
 * -------------------------------------------------------------------------- */

/**
 * @file   OpenCvDisplay.cpp
 * @brief  Class to display visualizer output using OpenCV
 * @author Antoni Rosinol
 */

#include "kimera-vio/visualizer/OpenCvDisplay.h"

#include <string>

#include <glog/logging.h>

#include <opencv2/opencv.hpp>

#include "kimera-vio/utils/FilesystemUtils.h"

namespace VIO {

OpenCv3dDisplay::OpenCv3dDisplay(
<<<<<<< HEAD
    const ShutdownPipelineCallback& shutdown_pipeline_cb,
    const OpenCv3dDisplayParams& params)
    : DisplayBase(),
=======
    const DisplayParams& display_params,
    const ShutdownPipelineCallback& shutdown_pipeline_cb)
    : DisplayBase(display_params.display_type_),
>>>>>>> bd4e5ad0
      window_data_(),
      shutdown_pipeline_cb_(shutdown_pipeline_cb),
      params_(params) {
  if (VLOG_IS_ON(2)) {
    window_data_.window_.setGlobalWarnings(true);
  } else {
    window_data_.window_.setGlobalWarnings(false);
  }
  window_data_.window_.registerKeyboardCallback(keyboardCallback,
                                                &window_data_);
  window_data_.window_.setBackgroundColor(window_data_.background_color_);
  window_data_.window_.showWidget("Coordinate Widget",
                                  cv::viz::WCoordinateSystem());

  // TODO(Toni): not sure if we need this...
  // See page 211:
  // Learning OpenCV 3: Computer Vision in C++ with the OpenCV Library
  // LOG_IF(WARNING, cv::startWindowThread() == 0)
  //    << "Could not start OpenCV window thread.";

  // TODO(Toni): perhaps we want to use these in the future
  // cv::createButton(nameb2, callbackButton,NULL,QT_CHECKBOX,0);
  // cv::createTrackbar( "track2", NULL, &value2, 255, NULL);
  // cv::setMouseCallback( "main2",on_mouse,NULL );
}

void OpenCv3dDisplay::spinOnce(DisplayInputBase::UniquePtr&& display_input) {
  CHECK(display_input);
  // Display 2D images.
  spin2dWindow(*display_input);
  // Display 3D window.
  spin3dWindow(safeCast(std::move(display_input)));
}

// Adds 3D widgets to the window, and displays it.
void OpenCv3dDisplay::spin3dWindow(VisualizerOutput::UniquePtr&& viz_output) {
  // Only display if we have a valid pointer.
  if (!viz_output) return;

  if (viz_output->visualization_type_ != VisualizationType::kNone) {
    if (window_data_.window_.wasStopped()) {
      // Shutdown the pipeline! This works because display is running in the
      // main thread, otherwise you would get a nasty:
      // ```
      // terminate called after throwing an instance of 'std::system_error'
      // what():  Resource deadlock avoided
      // ```
      shutdown_pipeline_cb_();
    }
    // viz_output.window_->spinOnce(1, true);
    setMeshProperties(&viz_output->widgets_);
    const WidgetsMap& widgets = viz_output->widgets_;
    for (auto it = widgets.begin(); it != widgets.end(); ++it) {
      CHECK(it->second);
      // This is to go around opencv issue #10829, new opencv should have this
      // fixed.
      it->second->updatePose(cv::Affine3d());
      window_data_.window_.showWidget(
          it->first, *(it->second), it->second->getPose());
    }
    if (params_.hold_display_) {
      // Spin forever until user closes window
      window_data_.window_.spin();
    } else {
      window_data_.window_.spinOnce(1, true);
    }
  }
}

void OpenCv3dDisplay::spin2dWindow(const DisplayInputBase& viz_output) {
  for (const ImageToDisplay& img_to_display : viz_output.images_to_display_) {
    cv::namedWindow(img_to_display.name_);
    cv::imshow(img_to_display.name_, img_to_display.image_);
  }
  VLOG(10) << "Spin Visualize 2D output.";
  if (params_.hold_display_) {
    // Spin forever until user closes window
    cv::waitKey(0);
  } else {
    // Just spins once
    cv::waitKey(1);  // Not needed because we are using startWindowThread()
  }
}

void OpenCv3dDisplay::setWidgetPose(const std::string& widget_id,
                                    const cv::Affine3d& widget_pose) {
  try {
    LOG(ERROR) << "Widget pose rotation: " << widget_pose.rotation();
    window_data_.window_.setWidgetPose(widget_id, widget_pose);
  } catch (...) {
    LOG(ERROR) << "Setting widget pose for " << widget_id << " failed.";
  }
}

void OpenCv3dDisplay::setMeshProperties(WidgetsMap* widgets) {
  CHECK_NOTNULL(widgets);
  static const std::string kMesh = "Mesh";
  auto mesh_iterator = widgets->find(kMesh);
  if (mesh_iterator == widgets->end()) {
    LOG_EVERY_N(WARNING, 100) << "Missing Mesh in visualization's 3D widgets.";
    return;
  }
  WidgetPtr& mesh_widget = mesh_iterator->second;
  // Decide mesh shading style.
  switch (window_data_.mesh_shading_) {
    case 0: {
      mesh_widget->setRenderingProperty(cv::viz::SHADING,
                                        cv::viz::SHADING_FLAT);
      break;
    }
    case 1: {
      mesh_widget->setRenderingProperty(cv::viz::SHADING,
                                        cv::viz::SHADING_GOURAUD);
      break;
    }
    case 2: {
      mesh_widget->setRenderingProperty(cv::viz::SHADING,
                                        cv::viz::SHADING_PHONG);
      break;
    }
    default: { break; }
  }

  // Decide mesh representation style.
  switch (window_data_.mesh_representation_) {
    case 0: {
      mesh_widget->setRenderingProperty(cv::viz::REPRESENTATION,
                                        cv::viz::REPRESENTATION_POINTS);
      mesh_widget->setRenderingProperty(cv::viz::POINT_SIZE, 8);
      break;
    }
    case 1: {
      mesh_widget->setRenderingProperty(cv::viz::REPRESENTATION,
                                        cv::viz::REPRESENTATION_SURFACE);
      break;
    }
    case 2: {
      mesh_widget->setRenderingProperty(cv::viz::REPRESENTATION,
                                        cv::viz::REPRESENTATION_WIREFRAME);
      break;
    }
    default: { break; }
  }
  mesh_widget->setRenderingProperty(cv::viz::AMBIENT,
                                    window_data_.mesh_ambient_);
  mesh_widget->setRenderingProperty(cv::viz::LIGHTING,
                                    window_data_.mesh_lighting_);
}

void OpenCv3dDisplay::keyboardCallback(const cv::viz::KeyboardEvent& event,
                                       void* t) {
  WindowData* window_data = static_cast<WindowData*>(t);
  if (event.action == cv::viz::KeyboardEvent::Action::KEY_DOWN) {
    toggleFreezeScreenKeyboardCallback(event.code, window_data);
    setMeshRepresentation(event.code, window_data);
    setMeshShadingCallback(event.code, window_data);
    setMeshAmbientCallback(event.code, window_data);
    setMeshLightingCallback(event.code, window_data);
    getViewerPoseKeyboardCallback(event.code, window_data);
    getCurrentWindowSizeKeyboardCallback(event.code, window_data);
    getScreenshotCallback(event.code, window_data);
  }
}

// Keyboard callback to toggle freezing screen.
void OpenCv3dDisplay::toggleFreezeScreenKeyboardCallback(
    const uchar& code,
    WindowData* window_data) {
  CHECK_NOTNULL(window_data);
  if (code == 't') {
    LOG(WARNING) << "Pressing " << code << " toggles freezing screen.";
    static bool freeze = false;
    freeze = !freeze;  // Toggle.
    window_data->window_.spinOnce(1, true);
    while (!window_data->window_.wasStopped()) {
      if (freeze) {
        window_data->window_.spinOnce(1, true);
      } else {
        break;
      }
    }
  }
}

// Keyboard callback to set mesh representation.
void OpenCv3dDisplay::setMeshRepresentation(const uchar& code,
                                            WindowData* window_data) {
  CHECK_NOTNULL(window_data);
  if (code == '0') {
    LOG(WARNING) << "Pressing " << code << " sets mesh representation to "
                                           "a point cloud.";
    window_data->mesh_representation_ = 0u;
  } else if (code == '1') {
    LOG(WARNING) << "Pressing " << code << " sets mesh representation to "
                                           "a mesh.";
    window_data->mesh_representation_ = 1u;
  } else if (code == '2') {
    LOG(WARNING) << "Pressing " << code << " sets mesh representation to "
                                           "a wireframe.";
    window_data->mesh_representation_ = 2u;
  }
}

// Keyboard callback to set mesh shading.
void OpenCv3dDisplay::setMeshShadingCallback(const uchar& code,
                                             WindowData* window_data) {
  CHECK_NOTNULL(window_data);
  if (code == '4') {
    LOG(WARNING) << "Pressing " << code << " sets mesh shading to "
                                           "flat.";
    window_data->mesh_shading_ = 0u;
  } else if (code == '5') {
    LOG(WARNING) << "Pressing " << code << " sets mesh shading to "
                                           "Gouraud.";
    window_data->mesh_shading_ = 1u;
  } else if (code == '6') {
    LOG(WARNING) << "Pressing " << code << " sets mesh shading to "
                                           "Phong.";
    window_data->mesh_shading_ = 2u;
  }
}

// Keyboard callback to set mesh ambient.
void OpenCv3dDisplay::setMeshAmbientCallback(const uchar& code,
                                             WindowData* window_data) {
  CHECK_NOTNULL(window_data);
  if (code == 'a') {
    window_data->mesh_ambient_ = !window_data->mesh_ambient_;
    LOG(WARNING) << "Pressing " << code << " toggles mesh ambient."
                 << " Now set to " << window_data->mesh_ambient_;
  }
}

// Keyboard callback to set mesh lighting.
void OpenCv3dDisplay::setMeshLightingCallback(const uchar& code,
                                              WindowData* window_data) {
  CHECK_NOTNULL(window_data);
  if (code == 'l') {
    window_data->mesh_lighting_ = !window_data->mesh_lighting_;
    LOG(WARNING) << "Pressing " << code << " toggles mesh lighting."
                 << " Now set to " << window_data->mesh_lighting_;
  }
}

// Keyboard callback to get current viewer pose.
void OpenCv3dDisplay::getViewerPoseKeyboardCallback(const uchar& code,
                                                    WindowData* window_data) {
  CHECK_NOTNULL(window_data);
  if (code == 'v') {
    LOG(INFO) << "Current viewer pose:\n"
              << "\tRodriguez vector: "
              << window_data->window_.getViewerPose().rvec()
              << "\n\tAffine matrix: "
              << window_data->window_.getViewerPose().matrix;
  }
}

// Keyboard callback to get current screen size.
void OpenCv3dDisplay::getCurrentWindowSizeKeyboardCallback(
    const uchar& code,
    WindowData* window_data) {
  CHECK_NOTNULL(window_data);
  if (code == 'w') {
    LOG(WARNING) << "Pressing " << code << " displays current window size:\n"
                 << "\theight: " << window_data->window_.getWindowSize().height
                 << "\twidth: " << window_data->window_.getWindowSize().width;
  }
}

// Keyboard callback to get screenshot of current windodw.
void OpenCv3dDisplay::getScreenshotCallback(const uchar& code,
                                            WindowData* window_data) {
  CHECK_NOTNULL(window_data);
  if (code == 's') {
    int i = 0;
    std::string filename = "screenshot_3d_window" + std::to_string(i);
    LOG(WARNING) << "Pressing " << code
                 << " takes a screenshot of the "
                    "window, saved in: " +
                        filename;
    window_data->window_.saveScreenshot(filename);
  }
}

// Record video sequence at a hardcoded directory relative to executable.
void OpenCv3dDisplay::recordVideo() {
  int i = 0u;
  const std::string dir_path = ".";
  const std::string dir_name = "3d_viz_video";
  const std::string dir_full_path = common::pathAppend(dir_path, dir_name);
  if (i == 0u) CHECK(common::createDirectory(dir_path, dir_name));
  std::string screenshot_path =
      common::pathAppend(dir_full_path, std::to_string(i));
  i++;
  LOG(WARNING) << "Recording video sequence for 3d Viz, "
               << "current frame saved in: " + screenshot_path;
  // window_data_.window_.saveScreenshot(screenshot_path);
}

void OpenCv3dDisplay::setOffScreenRendering() {
  window_data_.window_.setOffScreenRendering();
}

VisualizerOutput::UniquePtr OpenCv3dDisplay::safeCast(
    DisplayInputBase::UniquePtr display_input_base) {
  if (!display_input_base) return nullptr;
  VisualizerOutput::UniquePtr viz_output;
  VisualizerOutput* tmp = nullptr;
  try {
    tmp = dynamic_cast<VisualizerOutput*>(display_input_base.get());
  } catch (const std::bad_cast& e) {
    LOG(ERROR) << "Seems that you are casting DisplayInputBase to "
                  "VisualizerOutput, but this object is not "
                  "a VisualizerOutput!\n"
                  "Error: "
               << e.what();
    return nullptr;
  } catch (...) {
    LOG(FATAL) << "Exception caught when casting to VisualizerOutput.";
  }
  if (!tmp) return nullptr;
  display_input_base.release();
  viz_output.reset(tmp);
  return viz_output;
}

}  // namespace VIO<|MERGE_RESOLUTION|>--- conflicted
+++ resolved
@@ -20,23 +20,19 @@
 
 #include <opencv2/opencv.hpp>
 
+#include "kimera-vio/common/vio_types.h"
 #include "kimera-vio/utils/FilesystemUtils.h"
 
 namespace VIO {
 
 OpenCv3dDisplay::OpenCv3dDisplay(
-<<<<<<< HEAD
-    const ShutdownPipelineCallback& shutdown_pipeline_cb,
-    const OpenCv3dDisplayParams& params)
-    : DisplayBase(),
-=======
     const DisplayParams& display_params,
     const ShutdownPipelineCallback& shutdown_pipeline_cb)
     : DisplayBase(display_params.display_type_),
->>>>>>> bd4e5ad0
       window_data_(),
       shutdown_pipeline_cb_(shutdown_pipeline_cb),
-      params_(params) {
+      params_(VIO::safeCast<DisplayParams, OpenCv3dDisplayParams>(
+          display_params)) {
   if (VLOG_IS_ON(2)) {
     window_data_.window_.setGlobalWarnings(true);
   } else {
