/* ----------------------------------------------------------------------------
 * Copyright 2017, Massachusetts Institute of Technology,
 * Cambridge, MA 02139
 * All Rights Reserved
 * Authors: Luca Carlone, et al. (see THANKS for the full author list)
 * See LICENSE for the license information
 * -------------------------------------------------------------------------- */

/**
 * @file   Frame.h
 * @brief  Class describing a pair of stereo images
 * @author Antoni Rosinol, Luca Carlone
 */

#include "StereoFrame.h"
#include "glog/logging.h"

DEFINE_bool(images_rectified, false, "Input image data already rectified.");

namespace VIO {

/* -------------------------------------------------------------------------- */
StereoFrame::StereoFrame(const FrameId& id, const Timestamp& timestamp,
                         const cv::Mat& left_image,
                         const CameraParams& cam_param_left,
                         const cv::Mat& right_image,
                         const CameraParams& cam_param_right,
                         const gtsam::Pose3& L_Pose_R,
                         const StereoMatchingParams& stereo_matching_params)
    : id_(id),
      timestamp_(timestamp),
      left_frame_(id, timestamp, cam_param_left, left_image),
      right_frame_(id, timestamp, cam_param_right, right_image),
      is_rectified_(FLAGS_images_rectified),
      is_keyframe_(false),
      sparse_stereo_params_(stereo_matching_params),
      camL_Pose_camR(L_Pose_R) {
  // If input is rectified already
  if (is_rectified_) {
    left_img_rectified_ = left_frame_.img_;
    right_img_rectified_ = right_frame_.img_;
    left_undistRectCameraMatrix_ =
        UtilsOpenCV::Cvmat2Cal3_S2(left_frame_.cam_param_.P_);
    right_undistRectCameraMatrix_ =
        UtilsOpenCV::Cvmat2Cal3_S2(right_frame_.cam_param_.P_);
  }
}

/* -------------------------------------------------------------------------- */
// TODO: Clean up RGBD
void StereoFrame::sparseStereoMatching(const int verbosity) {
  if (verbosity > 0) {
    cv::Mat leftImgWithKeypoints =
        UtilsOpenCV::DrawCircles(left_frame_.img_, left_frame_.keypoints_);
    showImagesSideBySide(leftImgWithKeypoints, right_frame_.img_,
                         "unrectifiedLeftWithKeypoints_", verbosity);
  }

  // Rectify images.
  getRectifiedImages();

  // Get rectified left keypoints.
  StatusKeypointsCV left_keypoints_rectified;
  undistortRectifyPoints(left_frame_.keypoints_, left_frame_.cam_param_,
                         left_undistRectCameraMatrix_,
                         &left_keypoints_rectified);
  // TODO (actually this is compensated later on in the pipeline): This should
  // be correct but largely hinders the performance of RANSAC compensate versors
  // for rectification
  //  gtsam::Rot3 camLrect_R_camL =
  //  UtilsOpenCV::Cvmat2rot(left_frame_.cam_param_.R_rectify_); std::cout <<
  //  "left_frame_.cam_param_.R_rectify_ << " <<
  //  camLrect_R_camL.matrix().determinant() << std::endl; for(size_t i = 0; i <
  //  left_frame_.versors_.size(); i++){ // for each versor
  //    left_frame_.versors_.at(i) =
  //    camLrect_R_camL.rotate(gtsam::Unit3(left_frame_.versors_.at(i))).unitVector();
  //    // rotate versor
  //    // R_rectify = camL_R_camLrect' = camL_R_camLrect => camLrect_versor =
  //    camLrect_R_camL * camL_versor double normV =
  //    left_frame_.versors_.at(i).norm(); left_frame_.versors_.at(i) =
  //    left_frame_.versors_.at(i) / normV;
  //    // renormalize to reduce error propagation
  //  }

  // **** now we get corresponding keypoints in right image
  // ***************************
  //////////////////////////////////////////////////////////////////////////
  // another way is to find for sparse correspondences in right image using
  // optical flow COMMENT: this does not work, probably the baseline is too
  // large getRightKeypointsLKunrectified();
  //////////////////////////////////////////////////////////////////////////
  // another way is to extract corners in right and try to match with left
  // COMMENT: unfortunately, from visual inspection it seems that we do not get
  // the same matches KeypointsCV right_keypoints =
  // UtilsOpenCV::ExtractCorners(right_frame_.img_); cv::Mat
  // rightImgWithKeypoints = UtilsOpenCV::DrawCircles(right_frame_.img_,
  // right_keypoints);
  // showImagesSideBySide(leftImgWithKeypoints,rightImgWithKeypoints,"unrectifiedWithKeypoints",
  // verbosity);

  //////////////////////////////////////////////////////////////////////////
  // the way we use is to find for sparse correspondences in right image using
  // patch correlation along (horizontal epipolar lines)
  double fx = left_undistRectCameraMatrix_.fx();
  // std::cout << "nr of template matching calls: " <<
  // left_frame_.getNrValidKeypoints() << std::endl;

  // Options for stereo and RGB-D
  StatusKeypointsCV right_keypoints_rectified;
  switch (sparse_stereo_params_.vision_sensor_type_) {
    case VisionSensorType::STEREO:
      right_keypoints_rectified = getRightKeypointsRectified(
          left_img_rectified_, right_img_rectified_, left_keypoints_rectified,
          fx, getBaseline());
      break;
    case VisionSensorType::RGBD:  // just use depth to "fake right pixel
                                  // matches"
      right_keypoints_rectified = getRightKeypointsRectifiedRGBD(
          left_img_rectified_, right_img_rectified_, left_keypoints_rectified,
          fx, getBaseline(), getMapDepthFactor(), getMinDepthFactor());
      break;
    default:
      LOG(FATAL) << "sparseStereoMatching: only works when "
                    "VisionSensorType::STEREO or RGBD";
      break;
  }

  // Compute the depth for each keypoints.
  keypoints_depth_ = getDepthFromRectifiedMatches(
      left_keypoints_rectified, right_keypoints_rectified, fx, getBaseline());
  // Display.
  if (verbosity > 0) {
    cv::Mat left_rectifiedWithKeypoints =
        UtilsOpenCV::DrawCircles(left_img_rectified_, left_keypoints_rectified);
    drawEpipolarLines(left_rectifiedWithKeypoints, right_img_rectified_, 20,
                      verbosity);
    cv::Mat right_rectifiedWithKeypoints = UtilsOpenCV::DrawCircles(
        right_img_rectified_, right_keypoints_rectified, keypoints_depth_);
    showImagesSideBySide(left_rectifiedWithKeypoints,
                         right_rectifiedWithKeypoints,
                         "rectifiedWithKeypointsAndDepth_", verbosity);
  }

  // Store point pixels and statuses: for visualization
  // and to populate the statuses.
  // TODO remove tie, potential copies being made.
  std::tie(right_frame_.keypoints_, right_keypoints_status_) =
      distortUnrectifyPoints(right_keypoints_rectified,
                             right_frame_.cam_param_.undistRect_map_x_,
                             right_frame_.cam_param_.undistRect_map_y_);

  // Sanity check.
  CHECK_EQ(keypoints_depth_.size(), left_frame_.versors_.size())
      << "sparseStereoMatching: keypoints_depth_ & versors_ sizes are wrong!";

  // Get 3D points and populate structures.
  keypoints_3d_.clear();
  keypoints_3d_.reserve(right_keypoints_rectified.size());
  left_keypoints_rectified_.clear();
  left_keypoints_rectified_.reserve(right_keypoints_rectified.size());
  right_keypoints_rectified_.clear();
  right_keypoints_rectified_.reserve(right_keypoints_rectified.size());

  // IMPORTANT: keypoints_3d_ are expressed in the rectified left frame, so we
  // have to compensate for rectification. We do not do this for the versors to
  // avoid adding numerical errors (we are using very tight thresholds on
  // 5-point RANSAC)
  gtsam::Rot3 camLrect_R_camL =
      UtilsOpenCV::Cvmat2rot(left_frame_.cam_param_.R_rectify_);
  for (size_t i = 0; i < right_keypoints_rectified.size(); i++) {
    left_keypoints_rectified_.push_back(left_keypoints_rectified.at(i).second);
    right_keypoints_rectified_.push_back(
        right_keypoints_rectified.at(i).second);
    if (right_keypoints_rectified[i].first == Kstatus::VALID) {
      Vector3 versor = camLrect_R_camL.rotate(left_frame_.versors_[i]);
      CHECK_GE(versor(2), 1e-3)
          << "sparseStereoMatching: found point with nonpositive depth!";
      // keypoints_depth_ is not the norm of the vector, it is the z component.
      keypoints_3d_.push_back(versor * keypoints_depth_[i] / versor(2));
    } else {
      keypoints_3d_.push_back(Vector3::Zero());
    }
  }

  // Visualize statistics on the performance of the sparse stereo matching.
  if (VLOG_IS_ON(20)) {
    displayKeypointStats(right_keypoints_rectified);
  }

  // Sanity check.
  VLOG(10) << "Sanity check stereo frame...";
  checkStereoFrame();
  VLOG(10) << "Finished sanity check stereo frame.";
}

/* -------------------------------------------------------------------------- */
void StereoFrame::checkStereoFrame() const {
  const size_t nrLeftKeypoints = left_frame_.keypoints_.size();
  CHECK_EQ(left_frame_.scores_.size(), nrLeftKeypoints)
      << "checkStereoFrame: left_frame_.scores.size()";
  CHECK_EQ(right_frame_.keypoints_.size(), nrLeftKeypoints)
      << "checkStereoFrame: right_frame_.keypoints_.size()";
  CHECK_EQ(right_keypoints_status_.size(), nrLeftKeypoints)
      << "checkStereoFrame: right_keypoints_status_.size()";
  CHECK_EQ(keypoints_depth_.size(), nrLeftKeypoints)
      << "checkStereoFrame: keypoints_depth_.size()";
  CHECK_EQ(keypoints_3d_.size(), nrLeftKeypoints)
      << "checkStereoFrame: keypoints_3d_.size()";
  CHECK_EQ(left_keypoints_rectified_.size(), nrLeftKeypoints)
      << "checkStereoFrame: left_keypoints_rectified_.size()";
  CHECK_EQ(right_keypoints_rectified_.size(), nrLeftKeypoints)
      << "checkStereoFrame: right_keypoints_rectified_.size()";

  double tol = 1e-4;
  for (size_t i = 0; i < nrLeftKeypoints; i++) {
    if (right_keypoints_status_[i] == Kstatus::VALID) {
      CHECK_LE(fabs(right_keypoints_rectified_[i].y -
                    left_keypoints_rectified_[i].y),
               3)
          << "checkStereoFrame: rectified keypoints have different y "
          << right_keypoints_rectified_[i].y << " vs. "
          << left_keypoints_rectified_[i].y;
    }

    CHECK_LE(fabs(keypoints_3d_[i](2) - keypoints_depth_[i]), tol)
        << "keypoints_3d_[i] has wrong depth " << keypoints_3d_[i](2) << " vs. "
        << keypoints_depth_[i];

    if (right_keypoints_status_[i] == Kstatus::VALID) {
      CHECK_NE(fabs(right_frame_.keypoints_[i].x) +
                   fabs(right_frame_.keypoints_[i].y),
               0)
          << "checkStereoFrame: right_frame_.keypoints_[i] is zero.";
      // Also: cannot have zero depth.
      CHECK_GT(keypoints_depth_[i], 0)
          << "checkStereoFrame: keypoints_3d_[i] has nonpositive "
             "for valid point: "
          << keypoints_depth_[i] << '\n'
          << "right_keypoints_status_[i] " << right_keypoints_status_[i] << '\n'
          << "left_frame_.keypoints_[i] " << left_frame_.keypoints_[i] << '\n'
          << "right_frame_.keypoints_[i] " << right_frame_.keypoints_[i] << '\n'
          << "left_keypoints_rectified_[i] " << left_keypoints_rectified_[i]
          << '\n'
          << "right_keypoints_rectified_[i] " << right_keypoints_rectified_[i]
          << '\n'
          << "keypoints_depth_[i] " << keypoints_depth_[i];
    } else {
      CHECK_LE(keypoints_depth_[i], 0)
          << "checkStereoFrame: keypoints_3d_[i] has positive "
             "for nonvalid point: "
          << keypoints_depth_[i];
    }
  }
}

/* -------------------------------------------------------------------------- */
std::pair<KeypointsCV, std::vector<Kstatus>>
StereoFrame::distortUnrectifyPoints(
    const StatusKeypointsCV& keypoints_rectified, const cv::Mat map_x,
    const cv::Mat map_y) {
  std::vector<Kstatus> pointStatuses;
  KeypointsCV points;
  for (size_t i = 0; i < keypoints_rectified.size(); i++) {
    pointStatuses.push_back(keypoints_rectified[i].first);
    if (keypoints_rectified[i].first == Kstatus::VALID) {
      KeypointCV px = keypoints_rectified[i].second;
      auto x = map_x.at<float>(round(px.y), round(px.x));
      auto y = map_y.at<float>(round(px.y), round(px.x));
      points.push_back(KeypointCV(x, y));
    } else {
      points.push_back(KeypointCV(0.0, 0.0));
    }
  }
  return std::make_pair(points, pointStatuses);
}

/* -------------------------------------------------------------------------- */
void StereoFrame::undistortRectifyPoints(
    const KeypointsCV& left_keypoints_unrectified,
    const CameraParams& cam_param, const gtsam::Cal3_S2& rectCameraMatrix,
    StatusKeypointsCV* left_keypoints_rectified) const {
  CHECK_NOTNULL(left_keypoints_rectified)
      ->resize(left_keypoints_unrectified.size());
  int invalidCount = 0;
  size_t idx = 0;
  for (const KeypointCV& px : left_keypoints_unrectified) {
    // The following undistort to a versor,
    // then we can project by the new camera matrix.
    Vector3 calibrated_versor = Frame::CalibratePixel(px, cam_param);

    // Compensate for rectification.
    gtsam::Rot3 R_rect = UtilsOpenCV::Cvmat2rot(cam_param.R_rectify_);
    calibrated_versor = R_rect.matrix() * calibrated_versor;

    // Normalize to unit z.
    if (fabs(calibrated_versor(2)) > 1e-4) {
      calibrated_versor = calibrated_versor / calibrated_versor(2);
    } else {
      LOG(FATAL) << "undistortRectifyPoints: versor with zero depth";
    }

    double fx = rectCameraMatrix.fx();
    double cx = rectCameraMatrix.px();
    double fy = rectCameraMatrix.fy();
    double cy = rectCameraMatrix.py();

    // rectified_versor = rectCameraMatrix * calibrated_versor; -> this is down
    // manually since the matrix and the versor are incompatible types (opencv
    // vs. gtsam)
    KeypointCV px_undistRect(fx * calibrated_versor(0) + cx,
                             fy * calibrated_versor(1) + cy);
    px_undistRect = UtilsOpenCV::CropToSize(px_undistRect,
                                            cam_param.undistRect_map_x_.size());

    float x_check, y_check;
    if (!FLAGS_images_rectified) {
      // sanity check: you can go back to the original image accurately (if
      // original not rectified)
      x_check = cam_param.undistRect_map_x_.at<float>(round(px_undistRect.y),
                                                      round(px_undistRect.x));
      y_check = cam_param.undistRect_map_y_.at<float>(round(px_undistRect.y),
                                                      round(px_undistRect.x));
    } else {
      x_check = px.x;
      y_check = px.y;
    }

    float tol = 2.0;  // pixels
    if (fabs(px.x - x_check) > tol || fabs(px.y - y_check) > tol) {
      DVLOG(10) << "undistortRectifyPoints: pixel mismatch\n"
                << "px.x " << px.x << " x_check " << x_check << '\n'
                << "px.y " << px.y << " y_check " << y_check << '\n'
                << "px_undistRect " << px_undistRect << '\n'
                << "rounded " << round(px_undistRect.y) << '\n'
                << " " << round(px_undistRect.x) << '\n'
                << "cam_param.undistRect_map_x_ "
                << cam_param.undistRect_map_x_.size() << '\n'
                << "map type " << cam_param.undistRect_map_x_.type() << '\n'
                << "fx " << fx << " cx " << cx << " fy " << fy << " cy " << cy
                << '\n'
                << "calibrated_versor\n"
                << calibrated_versor;
      invalidCount += 1;
      // Invalid points.
      left_keypoints_rectified->at(idx) =
          std::make_pair(Kstatus::NO_LEFT_RECT, px_undistRect);
    } else {
      // Point is valid!
      left_keypoints_rectified->at(idx) =
          std::make_pair(Kstatus::VALID, px_undistRect);
    }
    idx++;
  }
  VLOG_IF(10, invalidCount > 0) << "undistortRectifyPoints: unable to match "
                                << invalidCount << " keypoints";
}

/* -------------------------------------------------------------------------- */
cv::Mat StereoFrame::getDisparityImage() const {
  const cv::Mat imgLeft = left_img_rectified_.clone();
  const cv::Mat imgRight = right_img_rectified_.clone();
  // TODO (Toni): remove hardcoded.
  bool isDebug = true;

  cv::Mat imgDisparity(imgLeft.rows, imgLeft.cols, CV_16S);

  // Call the constructor for StereoBM.
  int ndisparities = 16 * 5; /**< Range of disparity */
  int SADWindowSize = 21;    /**< Size of the block window. Must be odd */
  cv::Ptr<cv::StereoBM> sbm = cv::StereoBM::create(ndisparities, SADWindowSize);

  // Calculate the disparity image.
  sbm->compute(imgLeft, imgRight, imgDisparity);

  if (isDebug) {
    cv::Mat imgDisparity8U(imgLeft.rows, imgLeft.cols, CV_8UC1);

    // Check its extreme values.
    double minVal;
    double maxVal;
    minMaxLoc(imgDisparity, &minVal, &maxVal);
    LOG(INFO) << "getDisparityImage: minVal = " << minVal << " maxVal "
              << maxVal;

    // Display it as a CV_8UC1 image.
    imgDisparity.convertTo(imgDisparity8U, CV_8UC1, 255 / (maxVal - minVal));
    cv::namedWindow("disparity", cv::WINDOW_NORMAL);
    cv::imshow("disparity", imgDisparity8U);
    cv::waitKey(1);
  }

  return imgDisparity;
}

/* -------------------------------------------------------------------------- */
void StereoFrame::setIsKeyframe(bool is_kf) {
  is_keyframe_ = is_kf;
  left_frame_.isKeyframe_ = is_kf;
  right_frame_.isKeyframe_ = is_kf;
}

/* -------------------------------------------------------------------------- */
void StereoFrame::setIsRectified(bool is_rectified) {
  is_rectified_ = is_rectified;
}

/* -------------------------------------------------------------------------- */
// TODO visualization has to be done in the main thread (aka calls to
// imshow/waitKey). THIS IS NOT THREAD-SAFE
void StereoFrame::createMesh2dStereo(
    std::vector<cv::Vec6f>* triangulation_2D,
    std::vector<std::pair<LandmarkId, gtsam::Point3>>* pointsWithIdStereo,
    const Mesh2Dtype& mesh2Dtype, const bool& useCanny) const {
  // triangulation_2D is compulsory, pointsWithIdStereo is optional.
  CHECK_NOTNULL(triangulation_2D);

  // Pick left frame.
  const Frame& ref_frame = left_frame_;
  // Sanity check.
  CHECK_EQ(ref_frame.landmarks_.size(), right_keypoints_status_.size())
      << "StereoFrame: wrong dimension for the landmarks.";

  // Create mesh including indices of keypoints with valid 3D
  // (which have right px).
  std::vector<cv::Point2f> keypoints_for_mesh;
  for (int i = 0; i < ref_frame.landmarks_.size(); i++) {
    if (right_keypoints_status_.at(i) == Kstatus::VALID &&
        ref_frame.landmarks_.at(i) != -1) {
      // Add keypoints for mesh 2d.
      keypoints_for_mesh.push_back(ref_frame.keypoints_.at(i));

      // Store corresponding landmarks.
      // These points are in stereo camera and are not in VIO, but have lmk id.
      if (pointsWithIdStereo != nullptr) {
        const gtsam::Point3& p_i_camera_left =
            gtsam::Point3(keypoints_3d_.at(i));
        pointsWithIdStereo->push_back(
            std::make_pair(ref_frame.landmarks_.at(i), p_i_camera_left));
      }
    }
  }

  // Add other keypoints densely.
  if (mesh2Dtype == DENSE) {
    // 2D-3D MESH CREATION
    // used for dense mesh creation
    std::vector<std::pair<KeypointCV, gtsam::Point3>> extra_stereo_keypoints;

    cv::Mat disparity = getDisparityImage();
    static constexpr int pxRadiusSubsample = 20;

    // Create mask around existing keypoints
    cv::Mat left_img_grads_filtered;
    computeImgGradients(ref_frame.img_, &left_img_grads_filtered);
    for (size_t i = 0; i < ref_frame.keypoints_.size(); ++i) {
      if (ref_frame.landmarks_.at(i) != -1) {
        cv::circle(left_img_grads_filtered, ref_frame.keypoints_.at(i),
                   pxRadiusSubsample, cv::Scalar(0), CV_FILLED);
      }
    }

    cv::imshow("left_img_grads - filtered", left_img_grads_filtered);
    cv::waitKey(1);

    // Populate extra keypoints for which we can compute 3D:
    KeypointsCV kptsWithGradient;
    for (size_t r = 0; r < left_img_grads_filtered.rows; r++) {
      for (size_t c = 0; c < left_img_grads_filtered.cols; c++) {
        float intensity_rc = float(left_img_grads_filtered.at<uint8_t>(r, c));
        if (intensity_rc > 125) {  // if it's an edge
          kptsWithGradient.push_back(cv::Point2f(c, r));
          // Get rid of the area around the point:
          cv::circle(left_img_grads_filtered, cv::Point2f(c, r),
                     pxRadiusSubsample, cv::Scalar(0), CV_FILLED);
        }
        if (useCanny && (intensity_rc != 0 && intensity_rc != 255))
          LOG(FATAL) << "createMesh2Dplanes: wrong Canny";
      }
    }

    // Get rectified left keypoints (we use semiglobal block matching as a proof
    // of concept).
    gtsam::Rot3 camLrect_R_camL =
        UtilsOpenCV::Cvmat2rot(left_frame_.cam_param_.R_rectify_);
    StatusKeypointsCV left_keypoints_rectified;
    undistortRectifyPoints(kptsWithGradient, left_frame_.cam_param_,
                           left_undistRectCameraMatrix_,
                           &left_keypoints_rectified);

    for (size_t i = 0; i < left_keypoints_rectified.size(); i++) {
      if (left_keypoints_rectified.at(i).first ==
          Kstatus::VALID) {  // if rectification was correct
        cv::Point2f kpt_i_rectified =
            left_keypoints_rectified.at(i).second;  // get rectified keypoint:
        // TODO what is this hardcoded value?
        double disparity_i =
            static_cast<double>(disparity.at<int16_t>(kpt_i_rectified)) /
            16.0;  // get disparity:
        // get depth
        double fx = left_undistRectCameraMatrix_.fx();
        double fx_b = fx * getBaseline();
        double depth = fx_b / disparity_i;
        // if point is valid, store it
        if (depth >= sparse_stereo_params_.min_point_dist_ ||
            depth <= sparse_stereo_params_.max_point_dist_) {
          Vector3 versor_rect_i =
              Frame::CalibratePixel(kptsWithGradient.at(i),
                                    left_frame_.cam_param_);  // get 3D point
          Vector3 versor_i = camLrect_R_camL.rotate(versor_rect_i);
          if (versor_i(2) < 1e-3)
            LOG(FATAL) << "sparseStereoMatching: found point with nonpositive "
                          "depth! (2)";
          gtsam::Point3 p =
              versor_i * depth / versor_i(2);  // in the camera frame
          // p.print("point from versor");
          // store point
          keypoints_for_mesh.push_back(kptsWithGradient.at(i));
          extra_stereo_keypoints.push_back(
              std::make_pair(kptsWithGradient.at(i), p));
        }
      }
    }
  }

  // Get a triangulation for all valid keypoints.
  *triangulation_2D =
      Frame::createMesh2D(ref_frame.img_.size(), &keypoints_for_mesh);
}

/* -------------------------------------------------------------------------- */
// THIS IS NOT THREAD-SAFE
void StereoFrame::createMesh2dVIO(
    std::vector<cv::Vec6f>* triangulation_2D,
    const std::unordered_map<LandmarkId, gtsam::Point3>& pointsWithIdVIO)
    const {
  CHECK_NOTNULL(triangulation_2D);

  // Pick left frame.
  const Frame& ref_frame = left_frame_;
  // Sanity check.
  CHECK_EQ(ref_frame.landmarks_.size(), right_keypoints_status_.size())
      << "StereoFrame: wrong dimension for the landmarks";

  // Create mesh including indices of keypoints with valid 3D.
  // (which have right px).
  std::vector<cv::Point2f> keypoints_for_mesh;
  // TODO this double loop is quite expensive.
  for (const auto& point_with_id : pointsWithIdVIO) {
    for (size_t j = 0; j < ref_frame.landmarks_.size(); j++) {
      // If we are seeing a VIO point in left and right frame, add to keypoints
      // to generate the mesh in 2D.
      if (ref_frame.landmarks_.at(j) == point_with_id.first &&
          right_keypoints_status_.at(j) == Kstatus::VALID) {
        // Add keypoints for mesh 2d.
        keypoints_for_mesh.push_back(ref_frame.keypoints_.at(j));
      }
    }
  }

  // Get a triangulation for all valid keypoints.
  *triangulation_2D =
      Frame::createMesh2D(ref_frame.img_.size(), &keypoints_for_mesh);
}

/* -------------------------------------------------------------------------- */
// Removes triangles in the 2d mesh that have more than "max_keypoints_with_
// gradient" keypoints with higher gradient than "gradient_bound".
// Input the original triangulation: original_triangulation_2D
// Output the filtered triangulation wo high-gradient triangles:
// filtered_triangulation_2D.
// If gradient_bound < 0, the check is disabled.
void StereoFrame::filterTrianglesWithGradients(
    const std::vector<cv::Vec6f>& original_triangulation_2D,
    std::vector<cv::Vec6f>* filtered_triangulation_2D,
    const float& gradient_bound,
    const size_t& max_keypoints_with_gradient) const {
  CHECK_NOTNULL(filtered_triangulation_2D);
  CHECK_NE(filtered_triangulation_2D, &original_triangulation_2D)
      << "Input original_triangulation_2D should be different that the object "
      << "pointed by filtered_triangulation_2D. Input=*Output error.";

  if (gradient_bound == -1) {
    // Skip filter.
    *filtered_triangulation_2D = original_triangulation_2D;
    LOG_FIRST_N(WARNING, 1) << "Filter triangles with gradients is disabled.";
    return;
  }

  // Compute img gradients.
  cv::Mat img_grads;
  computeImgGradients(left_frame_.img_, &img_grads);

  // For each triangle, set to full the triangles that have near-zero gradient.
  // triangulation2Dobs_.reserve(triangulation2D.size());
  // TODO far too many loops over triangles.
  for (const cv::Vec6f& triangle : original_triangulation_2D) {
    // Find all pixels with a gradient higher than gradBound.
    std::vector<std::pair<KeypointCV, double>> keypoints_with_high_gradient =
        UtilsOpenCV::FindHighIntensityInTriangle(img_grads, triangle,
                                                 gradient_bound);

    // If no high-grad pixels exist,
    // then this triangle is assumed to be a plane.
    if (keypoints_with_high_gradient.size() <= max_keypoints_with_gradient) {
      filtered_triangulation_2D->push_back(triangle);
    }
  }
}

void StereoFrame::computeImgGradients(const cv::Mat& img,
                                      cv::Mat* img_grads) const {
  CHECK_NOTNULL(img_grads);

  // Compute image gradients to check intensity gradient in each triangle.
  // UtilsOpenCV::ImageLaplacian(ref_frame.img_);
  *img_grads = UtilsOpenCV::EdgeDetectorCanny(img);

  static constexpr bool visualize_gradients = false;
  if (visualize_gradients) {
    cv::imshow("left_img_grads", *img_grads);
    cv::waitKey(1);
  }
}

/* -------------------------------------------------------------------------- */
void StereoFrame::cloneRectificationParameters(const StereoFrame& sf) {
  left_frame_.cam_param_.R_rectify_ = sf.left_frame_.cam_param_.R_rectify_;
  right_frame_.cam_param_.R_rectify_ = sf.right_frame_.cam_param_.R_rectify_;
  B_Pose_camLrect_ = sf.B_Pose_camLrect_;
  baseline_ = sf.baseline_;
  left_frame_.cam_param_.undistRect_map_x_ =
      sf.left_frame_.cam_param_.undistRect_map_x_.clone();
  left_frame_.cam_param_.undistRect_map_y_ =
      sf.left_frame_.cam_param_.undistRect_map_y_.clone();
  right_frame_.cam_param_.undistRect_map_x_ =
      sf.right_frame_.cam_param_.undistRect_map_x_.clone();
  right_frame_.cam_param_.undistRect_map_y_ =
      sf.right_frame_.cam_param_.undistRect_map_y_.clone();
  left_frame_.cam_param_.P_ = sf.left_frame_.cam_param_.P_.clone();
  right_frame_.cam_param_.P_ = sf.right_frame_.cam_param_.P_.clone();
  left_undistRectCameraMatrix_ = sf.left_undistRectCameraMatrix_;
  right_undistRectCameraMatrix_ = sf.right_undistRectCameraMatrix_;
  is_rectified_ = true;
  VLOG(10) << "cloned undistRect maps and other rectification parameters!";
}

/* -------------------------------------------------------------------------- */
// note also computes the rectification maps
void StereoFrame::computeRectificationParameters() {
  // Get extrinsics in open CV format.
  cv::Mat L_Rot_R, L_Tran_R;

  // NOTE: openCV pose convention is the opposite, that's why we have to invert
  boost::tie(L_Rot_R, L_Tran_R) = UtilsOpenCV::Pose2cvmats(
      camL_Pose_camR.inverse());  // set L_Rot_R,L_Tran_R

  //////////////////////////////////////////////////////////////////////////////
  // get rectification matrices
  CameraParams& left_camera_info = left_frame_.cam_param_;
  CameraParams& right_camera_info = right_frame_.cam_param_;

  cv::Mat P1, P2, Q;  // P1 and P2 are the new camera matrices, but with an
                      // extra 0 0 0 column

  if (left_camera_info.distortion_model_ == "radtan" ||
      left_camera_info.distortion_model_ == "radial-tangential") {
    // Get stereo rectification
    VLOG(10) << "Stereo camera distortion for rectification: radtan";
    cv::stereoRectify(
        left_camera_info.camera_matrix_, left_camera_info.distortion_coeff_,
        right_camera_info.camera_matrix_, right_camera_info.distortion_coeff_,
        left_camera_info.image_size_, L_Rot_R, L_Tran_R,
        // following are output
        left_camera_info.R_rectify_, right_camera_info.R_rectify_, P1, P2, Q);
  } else if (left_camera_info.distortion_model_ == "equidistant") {
    // Get stereo rectification
    VLOG(10) << "Stereo camera distortion for rectification: equidistant";
    cv::fisheye::stereoRectify(
        left_camera_info.camera_matrix_, left_camera_info.distortion_coeff_,
        right_camera_info.camera_matrix_, right_camera_info.distortion_coeff_,
        left_camera_info.image_size_, L_Rot_R, L_Tran_R,
        // following are output
        left_camera_info.R_rectify_, right_camera_info.R_rectify_, P1, P2, Q,
        // TODO: Flag to maximise area???
        cv::CALIB_ZERO_DISPARITY);
  } else {
    LOG(ERROR)
        << "Stereo camera distortion model not found for stereo rectification!";
  }

  VLOG(10) << "RESULTS OF RECTIFICATION: \n"
           << "left_camera_info.R_rectify_\n"
           << left_camera_info.R_rectify_ << '\n'
           << "right_camera_info.R_rectify_\n"
           << right_camera_info.R_rectify_;

  // left camera pose after rectification
  gtsam::Rot3 camL_Rot_camLrect =
      UtilsOpenCV::Cvmat2rot(left_camera_info.R_rectify_).inverse();
  gtsam::Pose3 camL_Pose_camLrect =
      gtsam::Pose3(camL_Rot_camLrect, gtsam::Point3());
  B_Pose_camLrect_ =
      (left_camera_info.body_Pose_cam_).compose(camL_Pose_camLrect);

  // right camera pose after rectification
  gtsam::Rot3 camR_Rot_camRrect =
      UtilsOpenCV::Cvmat2rot(right_camera_info.R_rectify_).inverse();
  gtsam::Pose3 camR_Pose_camRrect =
      gtsam::Pose3(camR_Rot_camRrect, gtsam::Point3());
  gtsam::Pose3 B_Pose_camRrect =
      (right_camera_info.body_Pose_cam_).compose(camR_Pose_camRrect);

  // relative pose after rectification
  gtsam::Pose3 camLrect_Pose_calRrect =
      B_Pose_camLrect_.between(B_Pose_camRrect);
  // get baseline
  baseline_ = camLrect_Pose_calRrect.translation().x();
  // TODO remove hardcoded values.
  // within 10% of the expected baseline
  static constexpr double baseline_tolerance = 0.10;
  if (baseline_ > (1.0 + baseline_tolerance) *
                      sparse_stereo_params_.nominal_baseline_ ||
      baseline_ < (1.0 - baseline_tolerance) *
                      sparse_stereo_params_.nominal_baseline_) {
    LOG(WARNING) << "getRectifiedImages: abnormal baseline: " << baseline_
                 << ", nominalBaseline: "
                 << sparse_stereo_params_.nominal_baseline_
                 << "(+/-10%) \n\n\n\n";
  }

<<<<<<< HEAD
  // Sanity check.
  CHECK(gtsam::Rot3::Logmap(camLrect_Pose_calRrect.rotation()).norm() < 1e-5)
      << "Vio constructor: camera poses do not seem to be rectified (rot)\n"
      << "camL_Pose_camR log: "
      << gtsam::Rot3::Logmap(camL_Pose_camR.rotation()).norm() << '\n'
      << "camLrect_Pose_calRrect log: "
      << gtsam::Rot3::Logmap(camLrect_Pose_calRrect.rotation()).norm();

  if (fabs(camLrect_Pose_calRrect.translation().y()) > 1e-3 ||
      fabs(camLrect_Pose_calRrect.translation().z()) > 1e-3) {
    camLrect_Pose_calRrect.print("camLrect_Pose_calRrect\n");
    LOG(FATAL)
        << "Vio constructor: camera poses do not seem to be rectified (tran)";
  }
=======
  // sanity check
  LOG_IF(FATAL,
         gtsam::Rot3::Logmap(camLrect_Pose_calRrect.rotation()).norm() > 1e-5)
      << "camL_Pose_camR log: "
      << gtsam::Rot3::Logmap(camL_Pose_camR.rotation()).norm() << '\n'
      << "camLrect_Pose_calRrect log: "
      << gtsam::Rot3::Logmap(camLrect_Pose_calRrect.rotation()).norm() << '\n'
      << "Vio constructor: camera poses do not seem to be rectified (rot)";
  LOG_IF(FATAL, fabs(camLrect_Pose_calRrect.translation().y()) > 1e-3 ||
                    fabs(camLrect_Pose_calRrect.translation().z()) > 1e-3)
      << "Vio constructor: camera poses do not seem to be rectified (tran) \n"
      << "camLrect_Poe_calRrect: " << camLrect_Pose_calRrect;
>>>>>>> 7d269ae9

  //////////////////////////////////////////////////////////////////////////////
  // TODO: Unit tests for this sections!!!!!

  // Left camera
  if (left_camera_info.distortion_model_ == "radtan" ||
      left_camera_info.distortion_model_ == "radial-tangential") {
    // Get rectification & undistortion maps. (radtan dist. model)
    VLOG(10) << "Left camera distortion: radtan";
    cv::initUndistortRectifyMap(
        left_camera_info.camera_matrix_, left_camera_info.distortion_coeff_,
        left_camera_info.R_rectify_, P1, left_camera_info.image_size_, CV_32FC1,
        // output:
        left_camera_info.undistRect_map_x_, left_camera_info.undistRect_map_y_);
  } else if (left_camera_info.distortion_model_ == "equidistant") {
    // Get rectification & undistortion maps. (equi dist. model)
    VLOG(10) << "Left camera distortion: equidistant";
    cv::fisheye::initUndistortRectifyMap(
        left_camera_info.camera_matrix_, left_camera_info.distortion_coeff_,
        left_camera_info.R_rectify_, P1, left_camera_info.image_size_, CV_32F,
        // output:
        left_camera_info.undistRect_map_x_, left_camera_info.undistRect_map_y_);
  } else {
    LOG(ERROR) << "Camera distortion model not found for left camera!";
  }

  // Right camera
  if (right_camera_info.distortion_model_ == "radtan" ||
      right_camera_info.distortion_model_ == "radial-tangential") {
    // Get rectification & undistortion maps. (radtan dist. model)
    VLOG(10) << "Right camera distortion: radtan";
    cv::initUndistortRectifyMap(right_camera_info.camera_matrix_,
                                right_camera_info.distortion_coeff_,
                                right_camera_info.R_rectify_, P2,
                                right_camera_info.image_size_, CV_32FC1,
                                // output:
                                right_camera_info.undistRect_map_x_,
                                right_camera_info.undistRect_map_y_);
  } else if (right_camera_info.distortion_model_ == "equidistant") {
    // Get rectification & undistortion maps. (equi dist. model)
    VLOG(10) << "Right camera distortion: equidistant";
    cv::fisheye::initUndistortRectifyMap(
        right_camera_info.camera_matrix_, right_camera_info.distortion_coeff_,
        right_camera_info.R_rectify_, P2, right_camera_info.image_size_, CV_32F,
        // output:
        right_camera_info.undistRect_map_x_,
        right_camera_info.undistRect_map_y_);
  } else {
    LOG(ERROR) << "Camera distortion model not found for right camera!";
  }

  // Store intermediate results from rectification.
  // contains an extra column to project in homogeneous coordinates
  left_camera_info.P_ = P1;
  // contains an extra column to project in homogeneous coordinates
  right_camera_info.P_ = P2;
  // this cuts the last column
  left_undistRectCameraMatrix_ = UtilsOpenCV::Cvmat2Cal3_S2(P1);
  // this cuts the last column
  right_undistRectCameraMatrix_ = UtilsOpenCV::Cvmat2Cal3_S2(P2);
  is_rectified_ = true;
  VLOG(10) << "Storing undistRect maps and other rectification parameters!";
}

/* -------------------------------------------------------------------------- */
void StereoFrame::getRectifiedImages() {
  if (!is_rectified_)  // if we haven't computed rectification parameters yet
    computeRectificationParameters();

  if (left_frame_.img_.rows != left_img_rectified_.rows ||
      left_frame_.img_.cols != left_img_rectified_.cols ||
      right_frame_.img_.rows != right_img_rectified_.rows ||
      right_frame_.img_.cols != right_img_rectified_.cols) {
    // if we haven't rectified images yet
    // rectify and undistort images
    cv::remap(left_frame_.img_, left_img_rectified_,
              left_frame_.cam_param_.undistRect_map_x_,
              left_frame_.cam_param_.undistRect_map_y_, cv::INTER_LINEAR);
    cv::remap(right_frame_.img_, right_img_rectified_,
              right_frame_.cam_param_.undistRect_map_x_,
              right_frame_.cam_param_.undistRect_map_y_, cv::INTER_LINEAR);
  }

  // // rectification check:

  //  cv::namedWindow("left_frame_img_", cv::WINDOW_NORMAL);
  //  cv::imshow("left_frame_img_", left_frame_.img_);

  //  cv::namedWindow("left_img_rectified_", cv::WINDOW_NORMAL);
  //  cv::imshow("left_img_rectified_", left_img_rectified_);
  //  cv::waitKey(0);

  //  cv::namedWindow("right_frame_img_", cv::WINDOW_NORMAL);
  //  cv::imshow("right_frame_img_", right_frame_.img_);

  //  cv::namedWindow("right_img_rectified_", cv::WINDOW_NORMAL);
  //  cv::imshow("right_img_rectified_", right_img_rectified_);
  //  cv::waitKey(0);
  VLOG(10) << "size before (left): " << left_frame_.img_.rows << " x "
           << left_frame_.img_.cols << '\n'
           << "size after  (left): " << left_img_rectified_.rows << " x "
           << left_img_rectified_.cols << '\n'
           << "size before (right): " << right_frame_.img_.rows << " x "
           << right_frame_.img_.cols << '\n'
           << "size after  (right): " << right_img_rectified_.rows << " x "
           << right_img_rectified_.cols;
}

/* -------------------------------------------------------------------------- */
void StereoFrame::getRightKeypointsLKunrectified() {
  Frame& ref_frame = left_frame_;
  Frame& cur_frame = right_frame_;

  if (left_frame_.keypoints_.size() == 0)
    LOG(FATAL) << "computeStereo: no keypoints found";

  // get correspondences on right image by using Lucas Kanade
  // Parameters
  int klt_max_iter = 40;
  double klt_eps = 0.001;
  int klt_win_size = 31;

  ////////////////////////////////////////////////////////////////////////
  // Setup termination criteria for optical flow
  std::vector<uchar> status;
  std::vector<float> error;
  cv::TermCriteria termcrit(cv::TermCriteria::COUNT + cv::TermCriteria::EPS,
                            klt_max_iter, klt_max_iter);

  // Fill up structure for reference pixels and their labels
  KeypointsCV px_ref;
  px_ref.reserve(ref_frame.keypoints_.size());
  for (size_t i = 0; i < ref_frame.keypoints_.size(); ++i)
    px_ref.push_back(ref_frame.keypoints_[i]);

  // Initialize to old locations
  KeypointsCV px_cur = px_ref;
  if (px_cur.size() > 0) {
    // Do the actual tracking, so px_cur becomes the new pixel locations
    cv::calcOpticalFlowPyrLK(ref_frame.img_, cur_frame.img_, px_ref, px_cur,
                             status, error,
                             cv::Size2i(klt_win_size, klt_win_size), 4,
                             termcrit, cv::OPTFLOW_USE_INITIAL_FLOW);
  } else {
    LOG(FATAL)
        << "computeStereo: no available keypoints for stereo computation";
  }

  cur_frame.keypoints_.clear();
  int nrValidDepths = 0;
  for (int i = 0; i < px_ref.size(); i++)  // fill in right frame
  {
    cur_frame.keypoints_.push_back(px_cur[i]);

    if (status[i] != 0) {  // we correctly tracked the point
      nrValidDepths += 1;
    } else {
      ref_frame.landmarks_[i] = -1;  // make point invalid
    }
  }

  if (cur_frame.keypoints_.size() != ref_frame.keypoints_.size())
    LOG(FATAL)
        << "computeStereo: error -  length of computeStereo is incorrect";

  std::cout << "stereo matching: matched  " << nrValidDepths << " out of "
            << ref_frame.keypoints_.size() << " keypoints" << std::endl;
}

/* -------------------------------------------------------------------------- */
StatusKeypointsCV StereoFrame::getRightKeypointsRectified(
    const cv::Mat left_rectified, const cv::Mat right_rectified,
    const StatusKeypointsCV& left_keypoints_rectified, const double& fx,
    const double& baseline) const {
  int verbosity = 0;  // Change back to 0
  bool writeImageLeftRightMatching = false;

  // The stripe has to be places in the right image, on the left-hand-side wrt
  // the x of the left feature, since: disparity = left_px.x - right_px.x, hence
  // we check: right_px.x < left_px.x a stripe to select in the right image
  // (this must contain match as epipolar lines are horizontal)
  int stripe_rows =
      sparse_stereo_params_.templ_rows_ +
      sparse_stereo_params_
          .stripe_extra_rows_;  // must be odd; p/m stripe_extra_rows/2 pixels
                                // to deal with rectification error
  // dimension of the search space in right camera is defined by min depth:
  // depth = fx * b / disparity => max disparity = fx * b / minDepth;
  int stripe_cols =
      round(fx * baseline / sparse_stereo_params_.min_point_dist_) +
      sparse_stereo_params_.templ_cols_ + 4;  // 4 is a tolerance
  // std::cout << "stripe_cols " << stripe_cols << " stripe_rows " <<
  // stripe_rows << " right_rectified.cols "<< right_rectified.cols
  //    << " minPointDist " << sparseStereoParams_.minPointDist << std::endl;
  if (stripe_cols % 2 != 1) {
    stripe_cols += 1;
  }  // make it odd, if it is not
  if (stripe_cols > right_rectified.cols) {
    stripe_cols = right_rectified.cols;
  }  // if we exagerated with the stripe columns

  // for each point in the (rectified) left image we try to get the pixel which
  // maximizes correlation with (rectified) right image along the (horizontal)
  // epipolar line
#ifdef USE_OMP
  Matrixf right_keypoints_rectified_matrix =
      Matrixf::Zero(2, left_keypoints_rectified.size());
  Eigen::Matrix<int, Eigen::Dynamic, Eigen::Dynamic>
      status_right_keypoints_rectified_matrix =
          Eigen::Matrix<int, Eigen::Dynamic, Eigen::Dynamic>::Zero(
              1, left_keypoints_rectified.size());
#pragma omp parallel for
  for (size_t i = 0; i < left_keypoints_rectified.size(); ++i) {
    // std::cout << "Using " << omp_get_num_threads() << " parallel cores" <<
    // std::endl;
    if (left_keypoints_rectified[i].first !=
        Kstatus::VALID) {  // skip invalid points (fill in with placeholders in
                           // right)
      continue;
    }

    // Do left->right matching
    KeypointCV left_rectified_i = left_keypoints_rectified[i].second;
    StatusKeypointCV right_rectified_i_candidate;
    double matchingVal_LR;
    std::tie(right_rectified_i_candidate, matchingVal_LR) =
        findMatchingKeypointRectified(
            left_rectified, left_rectified_i, right_rectified,
            sparseStereoParams_.templ_cols, sparseStereoParams_.templ_rows,
            stripe_cols, stripe_rows,
            sparseStereoParams_.toleranceTemplateMatching,
            writeImageLeftRightMatching);

    right_keypoints_rectified_matrix(0, i) =
        right_rectified_i_candidate.second.x;
    right_keypoints_rectified_matrix(1, i) =
        right_rectified_i_candidate.second.y;
    status_right_keypoints_rectified_matrix(0, i) =
        right_rectified_i_candidate.first;
  }
  StatusKeypointsCV right_keypoints_rectified;
  right_keypoints_rectified.reserve(left_keypoints_rectified.size());
  for (size_t i = 0; i < left_keypoints_rectified.size(); ++i) {
    if (left_keypoints_rectified[i].first != Kstatus::VALID) {
      right_keypoints_rectified.push_back(std::make_pair(
          left_keypoints_rectified[i].first, KeypointCV(0.0, 0.0)));
    } else {
      right_keypoints_rectified.push_back(std::make_pair(
          static_cast<Kstatus>(status_right_keypoints_rectified_matrix(i)),
          KeypointCV(right_keypoints_rectified_matrix(0, i),
                     right_keypoints_rectified_matrix(1, i))));
    }
  }
#endif
  StatusKeypointsCV right_keypoints_rectified;
  right_keypoints_rectified.reserve(left_keypoints_rectified.size());

  // Serial version
  for (size_t i = 0; i < left_keypoints_rectified.size(); ++i) {
    // check if we already have computed the right kpt, in which case we avoid
    // recomputing
    if (left_keypoints_rectified_.size() > i + 1 &&
        right_keypoints_rectified_.size() > i + 1 &&
        right_keypoints_status_.size() > i + 1 &&  // if we stored enough points
        left_keypoints_rectified[i].second.x ==
            left_keypoints_rectified_[i]
                .x &&  // the query point matches the one we stored
        left_keypoints_rectified[i].second.y ==
            left_keypoints_rectified_[i].y) {
      // we already stored the rectified pixel in the stereo frame
      right_keypoints_rectified.push_back(std::make_pair(
          right_keypoints_status_[i], right_keypoints_rectified_[i]));
      continue;
    }

    // if the left point is invalid, we also set the right point to be invalid
    // and we move on
    if (left_keypoints_rectified[i].first !=
        Kstatus::VALID) {  // skip invalid points (fill in with placeholders in
                           // right)
      right_keypoints_rectified.push_back(std::make_pair(
          left_keypoints_rectified[i].first, KeypointCV(0.0, 0.0)));
      continue;
    }

    // Do left->right matching
    KeypointCV left_rectified_i = left_keypoints_rectified[i].second;
    StatusKeypointCV right_rectified_i_candidate;
    double matchingVal_LR;
    // TODO remove tie, potential copies being made.
    std::tie(right_rectified_i_candidate, matchingVal_LR) =
        findMatchingKeypointRectified(
            left_rectified, left_rectified_i, right_rectified,
            sparse_stereo_params_.templ_cols_,
            sparse_stereo_params_.templ_rows_, stripe_cols, stripe_rows,
            sparse_stereo_params_.tolerance_template_matching_,
            writeImageLeftRightMatching);

    // perform bidirectional check: disabled!
    // if(sparseStereoParams_.bidirectionalMatching &&
    // right_rectified_i_candidate.first == Kstatus::VALID){
    //
    //  throw std::runtime_error("getRightKeypointsRectified: bidirectional
    //  matching was not updated to deal with small stripe size");
    //  StatusKeypointCV left_rectified_i_candidate; double matchingVal_RL;
    //  std::tie(left_rectified_i_candidate,matchingVal_RL) =
    //  findMatchingKeypointRectified(right_rectified,
    //  right_rectified_i_candidate.second, left_rectified,
    //      sparseStereoParams_.templ_cols, sparseStereoParams_.templ_rows,
    //      stripe_cols, stripe_rows,
    //      sparseStereoParams_.toleranceTemplateMatching);
    //
    //  if(fabs(left_rectified_i_candidate.second.x - left_rectified_i.x) > 5 //
    //  if matching is not bidirectional
    //      ||  fabs(left_rectified_i_candidate.second.y - left_rectified_i.y) >
    //      5)
    //   // ||  fabs(matchingVal_LR-matchingVal_RL) > 0.1 * matchingVal_RL ) //
    //   and score is not similar in the two directions (found unnecessary)
    //  {
    //    right_rectified_i_candidate.first = Kstatus::NO_RIGHT_RECT;
    //    if(verbosity>0)
    //    {
    //      std::cout << "-------------------------------------" <<std::endl;
    //      std::cout << "matchingVal_LR " << matchingVal_LR <<std::endl;
    //      std::cout << "matchingVal_RL " << matchingVal_RL <<std::endl;
    //      std::cout << "left_rectified_i_candidate " <<
    //      left_rectified_i_candidate.second <<std::endl; std::cout <<
    //      "left_rectified_i " << left_rectified_i <<std::endl; std::cout <<
    //      "-------------------------------------" <<std::endl;
    //    }
    //  }
    //}
    right_keypoints_rectified.push_back(right_rectified_i_candidate);
  }

  if (verbosity > 0) {
    cv::Mat imgL_withKeypoints =
        UtilsOpenCV::DrawCircles(left_rectified, left_keypoints_rectified);
    cv::Mat imgR_withKeypoints =
        UtilsOpenCV::DrawCircles(right_rectified, right_keypoints_rectified);
    showImagesSideBySide(imgL_withKeypoints, imgR_withKeypoints,
                         "result_getRightKeypointsRectified", verbosity);
  }
  return right_keypoints_rectified;
}

/* ---------------------------------------------------------------------------------------
 */
StatusKeypointsCV StereoFrame::getRightKeypointsRectifiedRGBD(
    const cv::Mat left_rectified, const cv::Mat right_rectified,
    const StatusKeypointsCV& left_keypoints_rectified, const double& fx,
    const double& baseline, const double& depth_map_factor,
    const double& min_depth) const {
  int verbosity = 0;
  bool writeImageLeftRightMatching = false;

  StatusKeypointsCV right_keypoints_rectified;
  right_keypoints_rectified.reserve(left_keypoints_rectified.size());

  // Serial version
  for (size_t i = 0; i < left_keypoints_rectified.size(); ++i) {
    // check if we already have computed the right kpt, in which case we avoid
    // recomputing
    if (left_keypoints_rectified_.size() > i + 1 &&
        right_keypoints_rectified_.size() > i + 1 &&
        right_keypoints_status_.size() > i + 1 &&  // if we stored enough points
        left_keypoints_rectified[i].second.x ==
            left_keypoints_rectified_[i]
                .x &&  // the query point matches the one we stored
        left_keypoints_rectified[i].second.y ==
            left_keypoints_rectified_[i].y) {
      // we already stored the rectified pixel in the stereo frame
      right_keypoints_rectified.push_back(std::make_pair(
          right_keypoints_status_[i], right_keypoints_rectified_[i]));
      continue;
    }

    // if the left point is invalid, we also set the right point to be invalid
    // and we move on
    if (left_keypoints_rectified[i].first !=
        Kstatus::VALID) {  // skip invalid points (fill in with placeholders in
                           // right)
      right_keypoints_rectified.push_back(std::make_pair(
          left_keypoints_rectified[i].first, KeypointCV(0.0, 0.0)));
      continue;
    }

    // fake left->right matching using depth image
    KeypointCV left_rectified_i = left_keypoints_rectified[i].second;

    // get depth from RGBD
    float depth_from_RGBD =
        depth_map_factor *
        float(right_img_rectified_.at<u_int16_t>(round(left_rectified_i.y),
                                                 round(left_rectified_i.x)));

    // get disparity from RGBD
    float disparityFromRGBD;
    if (depth_from_RGBD > 0.0) {
      // compute disparity from the rgbd depth
      disparityFromRGBD = fx * baseline / depth_from_RGBD;
    } else {
      disparityFromRGBD = 0.0;  // This will get discarded anyway
    }

    StatusKeypointCV right_rectified_i_candidate;

    // Adapted the conditions for a valid disparity
    if ((disparityFromRGBD >= 0.5) && (depth_from_RGBD >= min_depth) &&
        ((left_rectified_i.x - disparityFromRGBD) >
         0)) {  // valid disparity (> 0 pixels), depth > min_depth, in the right
                // image
                // Use correct definition of disparity in VIO code
      right_rectified_i_candidate = std::make_pair(
          Kstatus::VALID, KeypointCV(left_rectified_i.x - disparityFromRGBD,
                                     left_rectified_i.y));
    } else {  // invalid disparity
      right_rectified_i_candidate =
          std::make_pair(Kstatus::NO_DEPTH, KeypointCV(0.0, 0.0));
    }
    right_keypoints_rectified.push_back(right_rectified_i_candidate);
  }

  if (verbosity > 0) {
    cv::Mat right_rectified_adapted;
    right_rectified.copyTo(right_rectified_adapted);
    right_rectified_adapted.convertTo(right_rectified_adapted, CV_8UC1);
    cv::Mat imgL_withKeypoints =
        UtilsOpenCV::DrawCircles(left_rectified, left_keypoints_rectified);
    cv::Mat imgR_withKeypoints = UtilsOpenCV::DrawCircles(
        right_rectified_adapted, right_keypoints_rectified);
    showImagesSideBySide(imgL_withKeypoints, imgR_withKeypoints,
                         "result_getRightKeypointsRectified", verbosity);
  }
  return right_keypoints_rectified;
}

/* -------------------------------------------------------------------------- */
std::pair<StatusKeypointCV, double> StereoFrame::findMatchingKeypointRectified(
    const cv::Mat left_rectified, const KeypointCV& left_rectified_i,
    const cv::Mat right_rectified, const int templ_cols, const int templ_rows,
    const int stripe_cols, const int stripe_rows, const double tol_corr,
    const bool debugStereoMatching) const {
  /// correlation matrix
  int result_cols = stripe_cols - templ_cols + 1;
  int result_rows = stripe_rows - templ_rows + 1;
  cv::Mat result;
  // result.create( result_rows, result_cols, CV_32FC1 );

  int rounded_left_rectified_i_x = round(left_rectified_i.x);
  int rounded_left_rectified_i_y = round(left_rectified_i.y);

  /// CORRECTLY PLACE THE TEMPLATE (IN LEFT IMAGE) ///////////////////////////
  int temp_corner_y =
      rounded_left_rectified_i_y -
      (templ_rows - 1) / 2;  // y-component of upper left corner of template
  if (temp_corner_y < 0 ||
      temp_corner_y + templ_rows >
          left_rectified.rows -
              1) {  // template exceeds bottom or top of the image
    return std::make_pair(
        std::make_pair(Kstatus::NO_RIGHT_RECT, KeypointCV(0.0, 0.0)),
        -1.0);  // skip point too close to up or down boundary
  }
  int offset_temp = 0;  // compensate when the template falls off the image
  int temp_corner_x = rounded_left_rectified_i_x - (templ_cols - 1) / 2;
  if (temp_corner_x <
      0) {  // template exceeds on the left-hand-side of the image
    offset_temp = temp_corner_x;  // offset_temp a bit to make the template
                                  // inside the image
    temp_corner_x = 0;  // because of the offset_temp, the template corner ends
                        // up on the image border
  }
  if (temp_corner_x + templ_cols >
      left_rectified.cols -
          1) {  // template exceeds on the right-hand-side of the image
    if (offset_temp != 0)
      LOG(FATAL) << "findMatchingKeypointRectified: offset_temp cannot exceed "
                    "in both directions!";
    offset_temp = (temp_corner_x + templ_cols) -
                  (left_rectified.cols - 1);  // amount that exceeds
    temp_corner_x -= offset_temp;  // corner has to be offset_temp to the left
                                   // by the amount that exceeds
  }
  // create template
  cv::Rect templ_selector =
      cv::Rect(temp_corner_x, temp_corner_y, templ_cols, templ_rows);
  cv::Mat templ(left_rectified, templ_selector);
  // templ.convertTo(templ, CV_8U);

  // std::cout << "template: \n" << templ << std::endl;

  /// CORRECTLY PLACE THE STRIPE (IN RIGHT IMAGE) ///////////////////////////
  int stripe_corner_y =
      rounded_left_rectified_i_y -
      (stripe_rows - 1) / 2;  // y-component of upper left corner of stripe
  if (stripe_corner_y < 0 ||
      stripe_corner_y + stripe_rows >
          right_rectified.rows -
              1) {  // stripe exceeds bottom or top of the image
    return std::make_pair(
        std::make_pair(Kstatus::NO_RIGHT_RECT, KeypointCV(0.0, 0.0)),
        -1.0);  // skip point too close to boundary
  }
  int offset_stripe = 0;  // compensate when the template falls off the image
  int stripe_corner_x =
      rounded_left_rectified_i_x + (templ_cols - 1) / 2 -
      stripe_cols;  // y-component of upper left corner of stripe
  if (stripe_corner_x + stripe_cols >
      right_rectified.cols - 1) {  // stripe exceeds on the right of image
    offset_stripe = (stripe_corner_x + stripe_cols) -
                    (right_rectified.cols - 1);  // amount that exceeds
    stripe_corner_x -= offset_stripe;
  }
  if (stripe_corner_x < 0)  // stripe exceeds on the left of the image
    stripe_corner_x = 0;    // set to left-most column
  // create stripe
  cv::Rect stripe_selector =
      cv::Rect(stripe_corner_x, stripe_corner_y, stripe_cols, stripe_rows);
  cv::Mat stripe(right_rectified, stripe_selector);
  // stripe.convertTo(stripe, CV_8U);

  // find template and normalize results
  double minVal;
  double maxVal;
  cv::Point minLoc;
  cv::Point maxLoc;

  cv::matchTemplate(stripe, templ, result, CV_TM_SQDIFF_NORMED);
  // result.convertTo(result, CV_32F);
  /// Localizing the best match with minMaxLoc
  cv::minMaxLoc(result, &minVal, &maxVal, &minLoc, &maxLoc, cv::Mat());

  // normalize( result, result, 0, 1, cv::NORM_MINMAX, -1, cv::Mat() ); // TODO:
  // do we need to normalize??

  cv::Point matchLoc = minLoc;  // position within the result matrix
  matchLoc.x += stripe_corner_x + (templ_cols - 1) / 2 + offset_temp;
  matchLoc.y += stripe_corner_y + (templ_rows - 1) / 2;  // from result to image
  KeypointCV match_px(matchLoc.x, matchLoc.y);  // our desired pixel match

  // debug:
  // int result_cols =  stripe_cols - templ_cols + 1;
  // int result_rows = stripe_rows - templ_rows + 1;
  //  if(debugStereoMatching){
  //    KeypointsCV left_rectified_i_draw;
  //    left_rectified_i_draw.push_back(left_rectified_i); cv::Mat
  //    left_rectifiedWithKeypoints = UtilsOpenCV::DrawCircles(left_rectified,
  //    left_rectified_i_draw); std::cout << "Rectangle 1" << std::endl;
  //    rectangle( left_rectifiedWithKeypoints, templ_selector, cv::Scalar( 0,
  //    255, 255 )); cv::Mat right_rectified_rect;
  //    right_rectified.copyTo(right_rectified_rect);
  //    cv::cvtColor(right_rectified_rect, right_rectified_rect,
  //    cv::COLOR_GRAY2BGR); std::cout << "converted to color" << std::endl;
  //    cv::circle(right_rectified_rect, matchLoc, 3, cv::Scalar(0, 0, 255), 2);
  //    cv::Point textLoc = matchLoc + cv::Point(-10,-5);
  //    cv::putText(right_rectified_rect,
  //    UtilsOpenCV::To_string_with_precision(minVal),
  //        textLoc, CV_FONT_HERSHEY_COMPLEX, 0.4, cv::Scalar(0, 0, 255));
  //    std::cout << "put text" << std::endl;
  //    rectangle( right_rectified_rect, stripe_selector, cv::Scalar( 0, 255,
  //    255 )); std::cout << "Rectangle 2" << std::endl; std::string img_title =
  //    "rectifiedWithKeypointsAndRects_" + std::to_string(std::rand()) + "_" ;
  //    std::cout << img_title << std::endl;
  //    showImagesSideBySide(left_rectifiedWithKeypoints,right_rectified_rect,img_title,
  //    2);
  //  }

  // Refine keypoint with subpixel accuracy.
  if (sparse_stereo_params_.subpixel_refinement_) {
    cv::TermCriteria criteria(CV_TERMCRIT_EPS + CV_TERMCRIT_ITER, 40, 0.001);
    cv::Size winSize(10, 10);
    cv::Size zeroZone(-1, -1);
    std::vector<cv::Point2f> corner;
    corner.push_back(match_px);  // make in correct format for cornerSubPix
    cv::cornerSubPix(right_rectified, corner, winSize, zeroZone, criteria);
    match_px = corner[0];
  }

  if (minVal < tol_corr) {  // Valid point with small mismatch wrt template
    return std::make_pair(std::make_pair(Kstatus::VALID, match_px), minVal);
  } else {
    return std::make_pair(std::make_pair(Kstatus::NO_RIGHT_RECT, match_px),
                          minVal);
  }
}

/* -------------------------------------------------------------------------- */
StereoFrame::LandmarkInfo StereoFrame::getLandmarkInfo(
    const LandmarkId& i) const {
  // output to populate:
  LandmarkInfo lInfo;
  CHECK_EQ(left_frame_.landmarks_.size(), keypoints_3d_.size())
      << "StereoFrame: getLandmarkKeypointAgekeypoint_3d size mismatch";
  CHECK_EQ(left_frame_.landmarks_.size(), left_frame_.scores_.size())
      << "StereoFrame: scores_ size mismatch";

  for (size_t ind = 0; ind < left_frame_.landmarks_.size(); ind++) {
    if (left_frame_.landmarks_.at(ind) == i) {  // this is the desired landmark
      lInfo.keypoint = left_frame_.keypoints_.at(ind);
      lInfo.score = left_frame_.scores_.at(ind);
      lInfo.age = left_frame_.landmarksAge_.at(ind);
      lInfo.keypoint_3d = keypoints_3d_.at(ind);
      return lInfo;
    }
  }
  // If we got here without finding the landmark there is something wrong.
  LOG(FATAL) << "getLandmarkKeypointAgeVersor: landmark not found";
}

/* -------------------------------------------------------------------------- */
std::vector<double> StereoFrame::getDepthFromRectifiedMatches(
    StatusKeypointsCV& left_keypoints_rectified,
    StatusKeypointsCV& right_keypoints_rectified, const double& fx,
    const double& b) const {
  // depth = fx * baseline / disparity (should be fx = focal * sensorsize)
  double fx_b = fx * b;

  std::vector<double> disparities;
  std::vector<double> depths;
  CHECK_EQ(left_keypoints_rectified.size(), right_keypoints_rectified.size())
      << "getDepthFromRectifiedMatches: size mismatch!";

  int nrValidDepths = 0;
  // disparity = left_px.x - right_px.x, hence we check: right_px.x < left_px.x
  for (size_t i = 0; i < left_keypoints_rectified.size(); i++) {
    if (left_keypoints_rectified[i].first == Kstatus::VALID &&
        right_keypoints_rectified[i].first == Kstatus::VALID) {
      KeypointCV left_px = left_keypoints_rectified[i].second;
      KeypointCV right_px = right_keypoints_rectified[i].second;
      double disparity = left_px.x - right_px.x;
      if (disparity >= 0.0) {
        // Valid.
        nrValidDepths += 1;
        double depth = fx_b / disparity;
        if (depth < sparse_stereo_params_.min_point_dist_ ||
            depth > sparse_stereo_params_.max_point_dist_) {
          right_keypoints_rectified[i].first = Kstatus::NO_DEPTH;
          depths.push_back(0.0);
        } else {
          depths.push_back(depth);
        }
      } else {
        // Right match was wrong.
        right_keypoints_rectified[i].first = Kstatus::NO_DEPTH;
        depths.push_back(0.0);
      }
    } else {
      // Something is wrong.
      if (left_keypoints_rectified[i].first != Kstatus::VALID) {
        // We cannot have a valid right, without a valid left keypoint.
        right_keypoints_rectified[i].first = left_keypoints_rectified[i].first;
      }
      depths.push_back(0.0);
    }
  }
  CHECK_EQ(left_keypoints_rectified.size(), depths.size())
      << "getDepthFromRectifiedMatches: depths size mismatch!";

  return depths;
}

/* -------------------------------------------------------------------------- */
void StereoFrame::print() const {
  LOG(INFO) << "=====================\n"
<<<<<<< HEAD
            << "id_ " << id_ << '\n'
            << "timestamp_ " << timestamp_ << '\n'
            << "isRectified_ " << is_rectified_ << '\n'
            << "isKeyframe_ " << is_keyframe_ << '\n'
            << "nr keypoints in left " << left_frame_.keypoints_.size() << '\n'
            << "nr keypoints in right " << right_frame_.keypoints_.size()
            << '\n'
            << "nr keypoints_depth_ " << keypoints_depth_.size() << '\n'
            << "nr keypoints_3d_ " << keypoints_3d_.size();
  camL_Pose_camR.print("camL_Pose_camR \n");
  LOG(INFO) << "\n left_frame_.cam_param_.body_Pose_cam_ "
            << left_frame_.cam_param_.body_Pose_cam_
            << "right_frame_.cam_param_.body_Pose_cam_ "
=======
            << "id_: " << id_ << '\n'
            << "timestamp_: " << timestamp_ << '\n'
            << "isRectified_: " << is_rectified_ << '\n'
            << "isKeyframe_: " << is_keyframe_ << '\n'
            << "nr keypoints in left: " << left_frame_.keypoints_.size() << '\n'
            << "nr keypoints in right: " << right_frame_.keypoints_.size()
            << '\n'
            << "nr keypoints_depth_: " << keypoints_depth_.size() << '\n'
            << "nr keypoints_3d_: " << keypoints_3d_.size() << '\n'
            << "camL_Pose_camR: " << camL_Pose_camR << '\n'
            << "left_frame_.cam_param_.body_Pose_cam_: "
            << left_frame_.cam_param_.body_Pose_cam_ << '\n'
            << "right_frame_.cam_param_.body_Pose_cam_: "
>>>>>>> 7d269ae9
            << right_frame_.cam_param_.body_Pose_cam_;
}

/* -------------------------------------------------------------------------- */
void StereoFrame::showOriginal(const int verbosity) const {
  CHECK(!is_rectified_) << "showOriginal: but images are already rectified";
  showImagesSideBySide(left_frame_.img_, right_frame_.img_,
                       "original: left-right", verbosity);
}

/* -------------------------------------------------------------------------- */
// TODO visualization (aka imshow/waitKey) must be done in the main thread...
void StereoFrame::showRectified(const int verbosity) const {
  CHECK(is_rectified_) << "showRectified: please perform rectification before "
                          "asking to visualize rectified images";
  // showImagesSideBySide(left_frame_.img_,
  //                      right_frame_.img_,
  //                      "rectified: left-right");
  cv::Mat canvas_undistort =
      drawEpipolarLines(left_frame_.img_, right_frame_.img_, 15);
  if (verbosity > 1) {
    std::string img_name =
        "./outputImages/rectified_" + std::to_string(id_) + ".png";
    cv::imwrite(img_name, canvas_undistort);
  }
  cv::imshow("Rectified!", canvas_undistort);
  cv::waitKey(50);
}

/* -------------------------------------------------------------------------- */
// TODO visualization (aka imshow/waitKey) must be done in the main thread...
void StereoFrame::showImagesSideBySide(const cv::Mat imL, const cv::Mat imR,
                                       const std::string& title,
                                       const int& verbosity) const {
  if (verbosity == 0) return;

  cv::Mat originalLR = UtilsOpenCV::ConcatenateTwoImages(imL, imR);
  if (verbosity == 1) {
    cv::namedWindow(
        title, cv::WINDOW_AUTOSIZE);  // moved in here to allow saving images
    cv::imshow("originalLR", originalLR);
    cv::waitKey(200);
  } else if (verbosity == 2) {
    std::string img_name =
        "./outputImages/" + title + std::to_string(id_) + ".png";
    cv::imwrite(img_name, originalLR);
  }
}

/* -------------------------------------------------------------------------- */
cv::Mat StereoFrame::drawEpipolarLines(const cv::Mat img1, const cv::Mat img2,
                                       const int& numLines,
                                       const int& verbosity) const {
  cv::Mat canvas = UtilsOpenCV::ConcatenateTwoImages(img1, img2);
  int lineGap = canvas.rows / (numLines + 1);
  for (int l = 0; l < numLines; l++) {
    float yPos = (l + 1) * lineGap;
    cv::line(canvas, cv::Point2f(0, yPos), cv::Point2f(canvas.cols - 1, yPos),
             cv::Scalar(0, 255, 0));
  }
  if (verbosity > 1) {
    std::string img_name =
        "./outputImages/drawEpipolarLines_" + std::to_string(id_) + ".png";
    cv::imwrite(img_name, canvas);
  }
  return canvas;
}

/* -------------------------------------------------------------------------- */
void StereoFrame::displayLeftRightMatches() const {
  CHECK_EQ(left_frame_.keypoints_.size(), right_frame_.keypoints_.size())
      << "displayLeftRightMatches: error -  nr of corners in left and right "
         "cameras must be the same";

  // Draw the matchings: assumes that keypoints in the left and right keyframe
  // are ordered in the same way
  std::vector<cv::DMatch> matches;
  for (size_t i = 0; i < left_frame_.keypoints_.size(); i++) {
    matches.push_back(cv::DMatch(i, i, 0));
  }
  cv::Mat match_vis = UtilsOpenCV::DrawCornersMatches(
      left_frame_.img_, left_frame_.keypoints_, right_frame_.img_,
      right_frame_.keypoints_, matches);
  cv::imshow("match_visualization", match_vis);
  cv::waitKey(1);
}

/* -------------------------------------------------------------------------- */
void StereoFrame::displayKeypointStats(
    const StatusKeypointsCV& right_keypoints_rectified) const {
  int nrValid = 0;
  int nrNoLeftRect = 0;
  int nrNoRightRect = 0;
  int nrNoDepth = 0;
  int nrFailedArunRKP = 0;
  for (const StatusKeypointCV& right_keypoint_rectified :
       right_keypoints_rectified) {
    switch (right_keypoint_rectified.first) {
      case Kstatus::VALID: {
        nrValid++;
        break;
      }
      case Kstatus::NO_LEFT_RECT: {
        nrNoLeftRect++;
        break;
      }
      case Kstatus::NO_RIGHT_RECT: {
        nrNoRightRect++;
        break;
      }
      case Kstatus::NO_DEPTH: {
        nrNoDepth++;
        break;
      }
      case Kstatus::FAILED_ARUN: {
        nrFailedArunRKP++;
        break;
      }
    }
  }
  LOG(INFO) << "Nr of right keypoints: " << right_keypoints_rectified.size()
            << " of which:\n"
            << "nrValid: " << nrValid << "\n"
            << "nrNoLeftRect: " << nrNoLeftRect << "\n"
            << "nrNoRightRect: " << nrNoRightRect << "\n"
            << "nrNoDepth: " << nrNoDepth;
}

}  // namespace VIO<|MERGE_RESOLUTION|>--- conflicted
+++ resolved
@@ -728,23 +728,7 @@
                  << "(+/-10%) \n\n\n\n";
   }
 
-<<<<<<< HEAD
   // Sanity check.
-  CHECK(gtsam::Rot3::Logmap(camLrect_Pose_calRrect.rotation()).norm() < 1e-5)
-      << "Vio constructor: camera poses do not seem to be rectified (rot)\n"
-      << "camL_Pose_camR log: "
-      << gtsam::Rot3::Logmap(camL_Pose_camR.rotation()).norm() << '\n'
-      << "camLrect_Pose_calRrect log: "
-      << gtsam::Rot3::Logmap(camLrect_Pose_calRrect.rotation()).norm();
-
-  if (fabs(camLrect_Pose_calRrect.translation().y()) > 1e-3 ||
-      fabs(camLrect_Pose_calRrect.translation().z()) > 1e-3) {
-    camLrect_Pose_calRrect.print("camLrect_Pose_calRrect\n");
-    LOG(FATAL)
-        << "Vio constructor: camera poses do not seem to be rectified (tran)";
-  }
-=======
-  // sanity check
   LOG_IF(FATAL,
          gtsam::Rot3::Logmap(camLrect_Pose_calRrect.rotation()).norm() > 1e-5)
       << "camL_Pose_camR log: "
@@ -753,10 +737,9 @@
       << gtsam::Rot3::Logmap(camLrect_Pose_calRrect.rotation()).norm() << '\n'
       << "Vio constructor: camera poses do not seem to be rectified (rot)";
   LOG_IF(FATAL, fabs(camLrect_Pose_calRrect.translation().y()) > 1e-3 ||
-                    fabs(camLrect_Pose_calRrect.translation().z()) > 1e-3)
+                fabs(camLrect_Pose_calRrect.translation().z()) > 1e-3)
       << "Vio constructor: camera poses do not seem to be rectified (tran) \n"
       << "camLrect_Poe_calRrect: " << camLrect_Pose_calRrect;
->>>>>>> 7d269ae9
 
   //////////////////////////////////////////////////////////////////////////////
   // TODO: Unit tests for this sections!!!!!
@@ -1422,21 +1405,6 @@
 /* -------------------------------------------------------------------------- */
 void StereoFrame::print() const {
   LOG(INFO) << "=====================\n"
-<<<<<<< HEAD
-            << "id_ " << id_ << '\n'
-            << "timestamp_ " << timestamp_ << '\n'
-            << "isRectified_ " << is_rectified_ << '\n'
-            << "isKeyframe_ " << is_keyframe_ << '\n'
-            << "nr keypoints in left " << left_frame_.keypoints_.size() << '\n'
-            << "nr keypoints in right " << right_frame_.keypoints_.size()
-            << '\n'
-            << "nr keypoints_depth_ " << keypoints_depth_.size() << '\n'
-            << "nr keypoints_3d_ " << keypoints_3d_.size();
-  camL_Pose_camR.print("camL_Pose_camR \n");
-  LOG(INFO) << "\n left_frame_.cam_param_.body_Pose_cam_ "
-            << left_frame_.cam_param_.body_Pose_cam_
-            << "right_frame_.cam_param_.body_Pose_cam_ "
-=======
             << "id_: " << id_ << '\n'
             << "timestamp_: " << timestamp_ << '\n'
             << "isRectified_: " << is_rectified_ << '\n'
@@ -1450,7 +1418,6 @@
             << "left_frame_.cam_param_.body_Pose_cam_: "
             << left_frame_.cam_param_.body_Pose_cam_ << '\n'
             << "right_frame_.cam_param_.body_Pose_cam_: "
->>>>>>> 7d269ae9
             << right_frame_.cam_param_.body_Pose_cam_;
 }
 
