--- conflicted
+++ resolved
@@ -1559,25 +1559,17 @@
   // vThresh; thresholds['b'] = bThresh;
   // isam_param.setRelinearizeThreshold(thresholds);
 
+  // TODO (Toni): remove hardcoded
   // Cache Linearized Factors seems to improve performance.
   isam_param->setCacheLinearizedFactors(true);
-  isam_param->setEvaluateNonlinearError(false);
   isam_param->relinearizeThreshold = vio_params.relinearizeThreshold_;
   isam_param->relinearizeSkip = vio_params.relinearizeSkip_;
+  isam_param->findUnusedFactorSlots = true;
   // isam_param->enablePartialRelinearizationCheck = true;
-  isam_param->findUnusedFactorSlots = true;
-<<<<<<< HEAD
+  isam_param->setEvaluateNonlinearError(false);  // only for debugging
   isam_param->enableDetailedResults = false;  // only for debugging.
-  isam_param->factorization = gtsam::ISAM2Params::CHOLESKY;  // QR
-  isam_param->print("isam_param");
-  // isam_param.evaluateNonlinearError = true;  // only for debugging.
-=======
-  isam_param->enableDetailedResults = false;   // only for debugging.
   isam_param->factorization = gtsam::ISAM2Params::CHOLESKY; // QR
-  if (FLAGS_minloglevel < 1)
-    isam_param->print("isam_param");
-  //isam_param.evaluateNonlinearError = true;  // only for debugging.
->>>>>>> 7d269ae9
+  if (FLAGS_minloglevel < 1) isam_param->print("isam_param");
 }
 
 /* -------------------------------------------------------------------------- */
@@ -1654,13 +1646,6 @@
     stereo_cal_->print("\n stereoCal_\n");
   }
   vio_params_.print();
-<<<<<<< HEAD
-  W_Pose_B_lkf_.print("\n W_Pose_Blkf_ \n");
-  LOG(INFO) << "\n W_Vel_Blkf_ " << W_Vel_B_lkf_.transpose();
-  imu_bias_lkf_.print("\n imu_bias_lkf_ \n");
-  imu_bias_prev_kf_.print("\n imu_bias_prev_kf_ \n");
-  LOG(INFO) << "last_id_ " << last_kf_id_ << '\n'
-=======
 
   LOG(INFO) << "\n B_Pose_leftCam_: " << B_Pose_leftCam_ << '\n'
             << "W_Pose_B_lkf_: " << W_Pose_B_lkf_ << '\n'
@@ -1668,7 +1653,6 @@
             << "imu_bias_lkf_" << imu_bias_lkf_ << '\n'
             << "imu_bias_prev_kf_" << imu_bias_prev_kf_ << '\n'
             << "last_id_ " << last_kf_id_ << '\n'
->>>>>>> 7d269ae9
             << "cur_id_ " << curr_kf_id_ << '\n'
             << "verbosity_ " << verbosity_ << '\n'
             << "landmark_count_ " << landmark_count_ << '\n'
