--- conflicted
+++ resolved
@@ -153,40 +153,37 @@
   parseDataset(dataset_path_, left_cam_name, right_cam_name, imu_name,
                ground_truth_name);
   print();
-<<<<<<< HEAD
-=======
 
   // Start processing dataset from frame initial_k.
   // Useful to skip a bunch of images at the beginning (imu calibration).
-  CHECK_GE(initial_k, 0);
-  CHECK_GE(initial_k, 10)
+  CHECK_GE(initial_k_, 0);
+  CHECK_GE(initial_k_, 10)
       << "initial_k should be >= 10 for IMU bias initialization";
 
   // Finish processing dataset at frame final_k.
   // Last frame to process (to avoid processing the entire dataset),
   // skip last frames.
-  CHECK_GT(final_k, 0);
+  CHECK_GT(final_k_, 0);
 
   const size_t& nr_images = getNumImages();
-  if (final_k > nr_images) {
-    LOG(WARNING) << "Value for final_k, " << final_k << " is larger than total"
+  if (final_k_ > nr_images) {
+    LOG(WARNING) << "Value for final_k, " << final_k_ << " is larger than total"
                  << " number of frames in dataset " << nr_images;
     // Skip last frames which are typically problematic
     // (IMU bumps, FOV occluded)...
     static constexpr size_t skip_n_end_frames = 100;
-    final_k = nr_images - skip_n_end_frames;
-    LOG(WARNING) << "Using final_k = " << final_k << ", where we removed "
+    final_k_ = nr_images - skip_n_end_frames;
+    LOG(WARNING) << "Using final_k = " << final_k_ << ", where we removed "
                  << skip_n_end_frames << " frames to avoid bad IMU readings.";
   }
-  CHECK(final_k > initial_k)
-      << "Value for final_k (" << final_k << ") is smaller than value for"
-      << " initial_k (" << initial_k << ").";
-
-  LOG(INFO) << "Running dataset between frame " << initial_k << " and frame "
-            << final_k;
+  CHECK(final_k_ > initial_k_)
+      << "Value for final_k (" << final_k_ << ") is smaller than value for"
+      << " initial_k (" << initial_k_ << ").";
+
+  LOG(INFO) << "Running dataset between frame " << initial_k_ << " and frame "
+            << final_k_;
 
   parseParams(); // parse backend/frontend parameters
->>>>>>> 1b5c5c3b
 }
 
 /* -------------------------------------------------------------------------- */
