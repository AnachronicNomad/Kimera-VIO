/* ----------------------------------------------------------------------------
 * Copyright 2017, Massachusetts Institute of Technology,
 * Cambridge, MA 02139
 * All Rights Reserved
 * Authors: Luca Carlone, et al. (see THANKS for the full author list)
 * See LICENSE for the license information
 * -------------------------------------------------------------------------- */

/**
 * @file   DataSource.cpp
 * @brief  Base implementation of a data provider for the VIO pipeline.
 * @author Antoni Rosinol
 */
#include "datasource/DataSource.h"

DEFINE_string(vio_params_path, "", "Path to vio user-defined parameters.");
DEFINE_string(tracker_params_path, "",
              "Path to tracker user-defined parameters.");
DEFINE_int32(backend_type, 0,
             "Type of vioBackEnd to use:\n"
             "0: VioBackEnd\n"
             "1: RegularVioBackEnd");

DEFINE_int64(initial_k, 50,
             "Initial frame to start processing dataset, "
             "previous frames will not be used.");
DEFINE_int64(final_k, 10000,
             "Final frame to finish processing dataset, "
             "subsequent frames will not be used.");
DEFINE_string(dataset_path, "/Users/Luca/data/MH_01_easy",
              "Path of dataset (i.e. Euroc, /Users/Luca/data/MH_01_easy).");

namespace VIO {

////////////////////////////////////////////////////////////////////////////////
//////////////// FUNCTIONS OF THE CLASS CameraImageLists              //////////
////////////////////////////////////////////////////////////////////////////////
/* -------------------------------------------------------------------------- */
bool CameraImageLists::parseCamImgList(const std::string& folderpath,
                                       const std::string& filename) {
  image_folder_path_ = folderpath;  // stored, only for debug
  const std::string fullname = folderpath + "/" + filename;
  std::ifstream fin(fullname.c_str());
  LOG_IF(FATAL, !fin.is_open()) << "Cannot open file: " << fullname;

  // Skip the first line, containing the header.
  std::string item;
  std::getline(fin, item);

  // Read/store list of image names.
  while (std::getline(fin, item)) {
    // Print the item!
    int idx = item.find_first_of(',');
    Timestamp timestamp = std::stoll(item.substr(0, idx));
    std::string imageFilename =
        folderpath + "/data/" + item.substr(0, idx) + ".png";
    // Strangely, on mac, it does not work if we use: item.substr(idx + 1);
    // maybe different string termination characters???
    img_lists.push_back(make_pair(timestamp, imageFilename));
  }
  fin.close();
  return true;
}

/* -------------------------------------------------------------------------- */
void CameraImageLists::print() const {
  LOG(INFO) << "------------ CameraImageLists::print -------------\n"
            << "image_folder_path: " << image_folder_path_ << '\n'
            << "img_lists size: " << img_lists.size();
}

////////////////////////////////////////////////////////////////////////////////
//////////////// FUNCTIONS OF THE CLASS GroundTruthData              ///////////
////////////////////////////////////////////////////////////////////////////////
/* -------------------------------------------------------------------------- */
void GroundTruthData::print() const {
  LOG(INFO) << "------------ GroundTruthData::print -------------";
  body_Pose_cam_.print("body_Pose_cam_: \n");
  LOG(INFO) << "\n gt_rate: " << gt_rate_ << '\n'
            << "nr of gtStates: " << mapToGt_.size();
}

////////////////////////////////////////////////////////////////////////////////
//////////////// FUNCTIONS OF THE CLASS Initialization Performance   ///////////
////////////////////////////////////////////////////////////////////////////////
/* -------------------------------------------------------------------------- */
void InitializationPerformance::print() const {
      // Log everything
      LOG(INFO) << "BUNDLE ADJUSTMENT\n"
              << "Average relative errors: (BA vs. GT)\n"
              << "(avg. relative rot error)\n"
              << avg_rotationErrorBA_
              << "\n(avg. relative tran error)\n"
              << avg_tranErrorBA_
              << "\nONLINE GRAVITY ALIGNMENT\n"
              << "Initialization state:\n"
              << "(timestamp)\n"
              << init_timestamp_
              << "\n(pitch estimate)\n"
              << init_nav_state_.pose().rotation().pitch()*180.0/M_PI
              << "\n(pitch GT)\n"
              << gt_nav_state_.pose().rotation().pitch()*180.0/M_PI
              << "\n(roll estimate)\n"
              << init_nav_state_.pose().rotation().roll()*180.0/M_PI
              << "\n(roll GT)\n"
              << gt_nav_state_.pose().rotation().roll()*180.0/M_PI
              << "\n(gyroscope bias estimate)\n"
              << init_nav_state_.imu_bias_.gyroscope()
              << "\n(gyroscope bias GT)\n"
              << gt_nav_state_.imu_bias_.gyroscope()
              << "\n(initial body frame velocity estimate)\n"
              << init_nav_state_.velocity_
              << "\n(initial body frame velocity GT)\n"
              << gt_nav_state_.velocity_
              << "\n(initial body frame gravity estimate)\n"
              << init_gravity_
              << "\n(initial body frame gravity GT)\n"
              << gt_gravity_;
}

////////////////////////////////////////////////////////////////////////////////
//////////////// FUNCTIONS OF THE CLASS DataProvider                  //////////
////////////////////////////////////////////////////////////////////////////////
<<<<<<< HEAD
DataProvider::DataProvider()
    : initial_k_(static_cast<FrameId>(FLAGS_initial_k)),
      final_k_(static_cast<FrameId>(FLAGS_final_k)),
      dataset_path_(FLAGS_dataset_path) {
  CHECK_GE(initial_k_, 0);
  CHECK_GT(final_k_, initial_k_)
      << "Value for final_k (" << final_k_ << ") is smaller than value for"
      << " initial_k (" << initial_k_ << ").";
  parseParams();  // parse backend/frontend parameters
}
=======
DataProvider::DataProvider() :
    initial_k_(FLAGS_initial_k),
    final_k_(FLAGS_final_k),
    dataset_path_(FLAGS_dataset_path) {}
>>>>>>> 1b5c5c3b

DataProvider::~DataProvider() {
  LOG(INFO) << "Data provider destructor called.";
}

void DataProvider::registerVioCallback(
    std::function<void(const StereoImuSyncPacket&)> callback) {
  vio_callback_ = std::move(callback);
}

bool DataProvider::spin() {
  // Dummy example:
  // 1) Check that the vio_callback_ has been registered, aka that the user has
  // called the function registerVioCallback, in order to store the callback
  // function.
  CHECK(vio_callback_);

  // 2) Loop over the dataset and:
  //  a) Create StereoImuSyncPacket packets out of the data.
  //  This one is dummy since it is filled with empty images, parameters,
  //  imu data, etc.
  StereoImuSyncPacket vio_packet(
      StereoFrame(1, 1, cv::Mat(), CameraParams(), cv::Mat(), CameraParams(),
                  gtsam::Pose3(), StereoMatchingParams()),
      ImuStampS(), ImuAccGyrS());
  //  b) Call the vio callback in order to start processing the packet.
  vio_callback_(vio_packet);

  // 3) Once the dataset spin has finished, exit.
  // You can return false if something went wrong.
  return true;
}

/* -------------------------------------------------------------------------- */
void DataProvider::parseParams() {
  switch (FLAGS_backend_type) {
    case 0: {
      pipeline_params_.backend_params_ = std::make_shared<VioBackEndParams>();
      break;
    }
    case 1: {
      pipeline_params_.backend_params_ = std::make_shared<RegularVioBackEndParams>();
      break;
    }
    default: {
      CHECK(false) << "Unrecognized backend type: " << FLAGS_backend_type << "."
                   << " 0: normalVio, 1: RegularVio.";
    }
  }

  pipeline_params_.backend_type_ = FLAGS_backend_type;

  // Read/define vio params.
  if (FLAGS_vio_params_path.empty()) {
    VLOG(100) << "No vio parameters specified, using default.";
    // Default params with IMU stats from dataset.
    pipeline_params_.backend_params_->gyroNoiseDensity_ = pipeline_params_.imu_params_.gyro_noise_;
    pipeline_params_.backend_params_->accNoiseDensity_ = pipeline_params_.imu_params_.acc_noise_;
    pipeline_params_.backend_params_->gyroBiasSigma_ = pipeline_params_.imu_params_.gyro_walk_;
    pipeline_params_.backend_params_->accBiasSigma_ = pipeline_params_.imu_params_.acc_walk_;
  } else {
    VLOG(100) << "Using user-specified VIO parameters: "
              << FLAGS_vio_params_path;
    pipeline_params_.backend_params_->parseYAML(FLAGS_vio_params_path);
  }
  // TODO(Toni) make this cleaner! pipeline_params_.imu_params_ are parsed all around, it's a
  // mess!! They are basically parsed from backend params... but they should be
  // on their own mostly.
  pipeline_params_.imu_params_.imu_integration_sigma_ = pipeline_params_.backend_params_->imuIntegrationSigma_;
  pipeline_params_.imu_params_.n_gravity_ = pipeline_params_.backend_params_->n_gravity_;

  // Read/define tracker params.
  if (FLAGS_tracker_params_path.empty()) {
    VLOG(100) << "No tracker parameters specified, using default";
    pipeline_params_.frontend_params_ = VioFrontEndParams();  // default params
  } else {
    VLOG(100) << "Using user-specified tracker parameters: "
              << FLAGS_tracker_params_path;
    pipeline_params_.frontend_params_.parseYAML(FLAGS_tracker_params_path);
  }

<<<<<<< HEAD
  CHECK(backend_params_);
  CHECK_NOTNULL(&frontend_params_);
}

const PipelineParams DataProvider::getParams() {
  PipelineParams pp(getFrontendParams(), getBackendParams(), getImuParams(),
                    FLAGS_backend_type);
  return pp;
=======
  CHECK(pipeline_params_.backend_params_);
  CHECK_NOTNULL(&pipeline_params_.frontend_params_);
>>>>>>> 1b5c5c3b
}

}  // namespace VIO<|MERGE_RESOLUTION|>--- conflicted
+++ resolved
@@ -121,23 +121,10 @@
 ////////////////////////////////////////////////////////////////////////////////
 //////////////// FUNCTIONS OF THE CLASS DataProvider                  //////////
 ////////////////////////////////////////////////////////////////////////////////
-<<<<<<< HEAD
-DataProvider::DataProvider()
-    : initial_k_(static_cast<FrameId>(FLAGS_initial_k)),
-      final_k_(static_cast<FrameId>(FLAGS_final_k)),
-      dataset_path_(FLAGS_dataset_path) {
-  CHECK_GE(initial_k_, 0);
-  CHECK_GT(final_k_, initial_k_)
-      << "Value for final_k (" << final_k_ << ") is smaller than value for"
-      << " initial_k (" << initial_k_ << ").";
-  parseParams();  // parse backend/frontend parameters
-}
-=======
 DataProvider::DataProvider() :
     initial_k_(FLAGS_initial_k),
     final_k_(FLAGS_final_k),
     dataset_path_(FLAGS_dataset_path) {}
->>>>>>> 1b5c5c3b
 
 DataProvider::~DataProvider() {
   LOG(INFO) << "Data provider destructor called.";
@@ -219,19 +206,8 @@
     pipeline_params_.frontend_params_.parseYAML(FLAGS_tracker_params_path);
   }
 
-<<<<<<< HEAD
-  CHECK(backend_params_);
-  CHECK_NOTNULL(&frontend_params_);
-}
-
-const PipelineParams DataProvider::getParams() {
-  PipelineParams pp(getFrontendParams(), getBackendParams(), getImuParams(),
-                    FLAGS_backend_type);
-  return pp;
-=======
   CHECK(pipeline_params_.backend_params_);
   CHECK_NOTNULL(&pipeline_params_.frontend_params_);
->>>>>>> 1b5c5c3b
 }
 
 }  // namespace VIO