--- conflicted
+++ resolved
@@ -404,56 +404,7 @@
   while (!hasFinished()) {
     // Note that the values in the log below might be different than the
     // evaluation above since they are separately evaluated at different times.
-<<<<<<< HEAD
-    VLOG(1) << "shutdown_: " << shutdown_ << '\n'
-            << "VIO pipeline status: \n"
-            << "Pipeline initialized? " << isInitialized() << '\n'
-            << "Frontend initialized? " << vio_frontend_module_->isInitialized()
-            << '\n'
-            << "Backend initialized? " << vio_backend_module_->isInitialized()
-            << '\n'
-            << "Data provider is working? "
-            << data_provider_module_->isWorking() << '\n'
-            << "Frontend input queue shutdown? "
-            << stereo_frontend_input_queue_.isShutdown() << '\n'
-            << "Frontend input queue empty? "
-            << stereo_frontend_input_queue_.empty() << '\n'
-            << "Frontend is working? " << vio_frontend_module_->isWorking()
-            << '\n'
-            << "Backend Input queue shutdown? "
-            << backend_input_queue_.isShutdown() << '\n'
-            << "Backend Input queue empty? " << backend_input_queue_.empty()
-            << '\n'
-            << "Backend is working? " << vio_backend_module_->isWorking()
-            << '\n'
-            << "Mesher is working? "
-            << (mesher_module_ ? mesher_module_->isWorking() : false) << '\n'
-            << "LCD is working? "
-            << (lcd_module_ ? lcd_module_->isWorking() : false) << '\n'
-            << "Visualizer is working? "
-            << (visualizer_module_ ? visualizer_module_->isWorking() : false)
-            << '\n'
-            << "Display Input queue shutdown? "
-            << display_input_queue_.isShutdown() << '\n'
-            << "Display Input queue empty? " << display_input_queue_.empty()
-            << '\n'
-            << "Displayer is working? "
-            << (display_module_ ? display_module_->isWorking() : false);
-
-    VLOG_IF(5, mesher_module_)
-        << "Mesher is working? " << mesher_module_->isWorking();
-
-    VLOG_IF(5, lcd_module_)
-        << "LoopClosureDetector is working? " << lcd_module_->isWorking();
-
-    VLOG_IF(5, visualizer_module_)
-        << "Visualizer is working? " << visualizer_module_->isWorking();
-
-    VLOG_IF(5, display_module_)
-        << "Visualizer is working? " << display_module_->isWorking();
-=======
     VLOG(5) << printStatus();
->>>>>>> 0e0b6e5a
 
     // Print all statistics
     LOG_IF(INFO, print_stats) << utils::Statistics::Print();
