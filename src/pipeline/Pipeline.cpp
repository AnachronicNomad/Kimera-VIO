--- conflicted
+++ resolved
@@ -170,14 +170,8 @@
       return SpinOutputContainer();
     }
 
-<<<<<<< HEAD
-  }
-  else if(stereo_imu_sync_packet.getReinitPacket().getReinitFlag()) {
-
-=======
     // Re-Initialize pipeline if requested
   } else if (stereo_imu_sync_packet.getReinitPacket().getReinitFlag()) {
->>>>>>> ffdce126
     // TODO: Add option to autoinitialize, but re-initialize from ext. pose (flag)
     // Shutdown pipeline first
     shutdown();
@@ -192,10 +186,6 @@
     // Spin.
     spinOnce(stereo_imu_sync_packet);
     return getSpinOutputContainer();
-<<<<<<< HEAD
-
-=======
->>>>>>> ffdce126
   }
 }
 
@@ -564,26 +554,10 @@
         std::make_shared<gtNavState>(dataset_->getGroundTruthState(
                      stereo_imu_sync_packet.getStereoFrame().getTimestamp())) :
                      std::shared_ptr<gtNavState>(nullptr);
-<<<<<<< HEAD
-
-  // TODO: Include flag to start from external pose estimate (ROS)
-  //if (flag_init_gt = 0) {
-  //    LOG(INFO) << "Initialize pipeline with possible GT.";
-  //
-  //} else {
-  //    // Initialize Backend using External Pose Estimate if available.
-  //    LOG(INFO) << "Initialize pipeline with external navstate estimate.";
-  //    initialStateGT = std::make_shared<gtNavState>(gtNavState(
-  //          stereo_imu_sync_packet.getReinitPacket().getReinitPose(),
-  //          stereo_imu_sync_packet.getReinitPacket().getReinitVel(),
-  //          stereo_imu_sync_packet.getReinitPacket().getReinitBias()))
-  //}
-=======
->>>>>>> ffdce126
 
   ///////////////////////////// BACKEND //////////////////////////////////////
   // Initialize backend with pose estimate from gravity alignment
-  initializeBackend(stereo_imu_sync_packet, initialStateGT, 
+  initializeBackend(stereo_imu_sync_packet, initialStateGT,
                         stereo_frame_lkf);
 
   return true;
@@ -663,10 +637,10 @@
       // Reset frontend with non-trivial gravity and remove 53-enforcement.
       // Update frontend with initial gyro bias estimate.
       const gtsam::Vector3 gravity = backend_params_->n_gravity_;
-      vio_frontend_->resetFrontendAfterOnlineAlignment(gravity, 
+      vio_frontend_->resetFrontendAfterOnlineAlignment(gravity,
                                                     gyro_bias);
 
-      // TODO(Sandro): Adapt this to be computed from gravity vector!! 
+      // TODO(Sandro): Adapt this to be computed from gravity vector!!
       // (not trivial value)
       // Create initial state for initialization
       std::shared_ptr<gtNavState> initialStateOGA =
@@ -674,7 +648,7 @@
 
       ///////////////////////////// BACKEND ///////////////////////////////////
       // Initialize backend with pose estimate from gravity alignment
-      initializeBackend(stereo_imu_sync_packet, initialStateOGA, 
+      initializeBackend(stereo_imu_sync_packet, initialStateOGA,
                         stereo_frame_lkf);
 
       // TODO(Sandro): Create check-return for function
@@ -714,7 +688,7 @@
 /* -------------------------------------------------------------------------- */
 // Perform Bundle-Adjustment and initial gravity alignment.
 // [out]: Initial navState and imu bias estimates for backend.
-// TODO(Sandro): Modify this to have 
+// TODO(Sandro): Modify this to have
 bool Pipeline::bundleAdjustmentAndGravityAlignment(
                       const StereoImuSyncPacket &stereo_imu_sync_init,
                       const StereoFrame &stereo_frame_lkf,
@@ -745,7 +719,7 @@
       inputs_backend.push_back(input_backend);
       pims.push_back(output_frontend.at(i)->pim_);
       // Bookkeeping for timestamps
-      Timestamp timestamp_kf = 
+      Timestamp timestamp_kf =
               output_frontend.at(i)->stereo_frame_lkf_.getTimestamp();
       delta_t_camera.push_back(UtilsOpenCV::NsecToSec(
                       timestamp_kf - timestamp_lkf_));
@@ -760,7 +734,7 @@
     // Logging
     VLOG(10) << "N frames for initial alignment: " << output_frontend.size();
 
-    // Run initial Bundle Adjustment and retrieve body poses 
+    // Run initial Bundle Adjustment and retrieve body poses
     // wrt. to initial camera frame (v0_T_bk, for k in 0:N)
     std::shared_ptr<gtNavState> trivial_state =
         std::make_shared<gtNavState>(gtNavState(
@@ -788,10 +762,10 @@
     // Run initial visual-inertial alignment(OGA)
     *gyro_bias = vio_frontend_->getCurrentImuBias().gyroscope();
     OnlineGravityAlignment initial_alignment(
-                              estimated_poses, 
+                              estimated_poses,
                               delta_t_camera,
-                              pims, 
-                              backend_params_->n_gravity_); 
+                              pims,
+                              backend_params_->n_gravity_);
     initial_alignment.alignVisualInertialEstimates(gyro_bias, g_iter_b0);
 
     // TODO(Sandro): Create check-return for function
@@ -965,19 +939,10 @@
 void Pipeline::processKeyframePop() {
   // Pull from stereo frontend output queue.
   LOG(INFO) << "Spinning wrapped thread.";
-<<<<<<< HEAD
-  while (!shutdown_) {
-    std::shared_ptr<StereoFrontEndOutputPayload> stereo_frontend_output_payload
-        = stereo_frontend_output_queue_.popBlocking();
-    if (!stereo_frontend_output_payload) {
-      LOG(WARNING) << "No StereoFrontEnd Output Payload received.";
-      return;
-    }
-=======
   while(!shutdown_) {
     const auto &stereo_frontend_output_payload_vector =
         stereo_frontend_output_queue_.batchPopBlocking();
-    // TODO(Sandro): Adapt this!! 
+    // TODO(Sandro): Adapt this!!
     // We should also be able to batch process for the backend
     // Either just popBlocking or adapt processKeyframe for multiple
     if (stereo_frontend_output_payload_vector.size() != 1) {
@@ -993,8 +958,6 @@
     // stereo_frontend_output_payload
     //    = stereo_frontend_output_queue_.popBlocking();
     CHECK(stereo_frontend_output_payload);
-    
->>>>>>> ffdce126
     CHECK(stereo_frontend_output_payload->is_keyframe_);
 
     // Pass info for resiliency
