/* ----------------------------------------------------------------------------
 * Copyright 2017, Massachusetts Institute of Technology,
 * Cambridge, MA 02139
 * All Rights Reserved
 * Authors: Luca Carlone, et al. (see THANKS for the full author list)
 * See LICENSE for the license information
 * -------------------------------------------------------------------------- */

/**
 * @file   Pipeline.cpp
 * @brief  Implements VIO pipeline workflow.
 * @author Antoni Rosinol
 */

#include "kimera-vio/pipeline/Pipeline.h"

#include <future>
#include <memory>
#include <string>
#include <utility>
#include <vector>

#include <gflags/gflags.h>
#include <glog/logging.h>

#include <gtsam/geometry/Pose3.h>

#include "kimera-vio/backend/VioBackEndFactory.h"
#include "kimera-vio/dataprovider/StereoDataProviderModule.h"
#include "kimera-vio/frontend/VisionFrontEndFactory.h"
#include "kimera-vio/mesh/MesherFactory.h"
#include "kimera-vio/utils/Statistics.h"
#include "kimera-vio/utils/Timer.h"
#include "kimera-vio/visualizer/DisplayFactory.h"
#include "kimera-vio/visualizer/Visualizer3D.h"
#include "kimera-vio/visualizer/Visualizer3DFactory.h"

DEFINE_bool(log_output, false, "Log output to CSV files.");
DEFINE_bool(extract_planes_from_the_scene,
            false,
            "Whether to use structural regularities in the scene,"
            "currently only planes.");

DEFINE_bool(visualize, true, "Enable overall visualization.");
DEFINE_bool(visualize_lmk_type, false, "Enable landmark type visualization.");
DEFINE_int32(viz_type,
             0,
             "0: MESH2DTo3Dsparse, get a 3D mesh from a 2D triangulation of "
             "the (right-VALID).\n"
             "1: POINTCLOUD, visualize 3D VIO points (no repeated point)\n"
             "are re-plotted at every frame).\n"
             "keypoints in the left frame and filters out triangles \n"
             "2: NONE, does not visualize map.");

DEFINE_bool(deterministic_random_number_generator,
            false,
            "If true the random number generator will consistently output the "
            "same sequence of pseudo-random numbers for every run (use it to "
            "have repeatable output). If false the random number generator "
            "will output a different sequence for each run.");
DEFINE_int32(min_num_obs_for_mesher_points,
             4,
             "Minimum number of observations for a smart factor's landmark to "
             "to be used as a 3d point to consider for the mesher.");

DEFINE_bool(use_lcd,
            false,
            "Enable LoopClosureDetector processing in pipeline.");

namespace VIO {

Pipeline::Pipeline(const VioParams& params,
                   Visualizer3D::UniquePtr&& visualizer,
                   DisplayBase::UniquePtr&& displayer)
    : backend_params_(params.backend_params_),
      frontend_params_(params.frontend_params_),
      imu_params_(params.imu_params_),
      backend_type_(static_cast<BackendType>(params.backend_type_)),
      parallel_run_(params.parallel_run_),
      stereo_camera_(nullptr),
      stereo_data_provider_module_(nullptr),
      vio_frontend_module_(nullptr),
      stereo_frontend_input_queue_("stereo_frontend_input_queue"),
      vio_backend_module_(nullptr),
      backend_input_queue_("backend_input_queue"),
      mesher_module_(nullptr),
      lcd_module_(nullptr),
      visualizer_module_(nullptr),
      display_input_queue_("display_input_queue"),
      display_module_(nullptr),
      shutdown_pipeline_cb_(nullptr),
      frontend_thread_(nullptr),
      backend_thread_(nullptr),
      mesher_thread_(nullptr),
      lcd_thread_(nullptr),
      visualizer_thread_(nullptr) {
  if (FLAGS_deterministic_random_number_generator) {
    setDeterministicPipeline();
  }

  //! Create Stereo Camera
  CHECK_EQ(params.camera_params_.size(), 2u) << "Only stereo camera support.";
  stereo_camera_ = std::make_shared<StereoCamera>(
      params.camera_params_.at(0),
      params.camera_params_.at(1));

  //! Create DataProvider
  stereo_data_provider_module_ = VIO::make_unique<StereoDataProviderModule>(
      &stereo_frontend_input_queue_,
      "Stereo Data Provider",
      parallel_run_,
      // TODO(Toni): these params should not be sent...
      params.frontend_params_.stereo_matching_params_);

  stereo_data_provider_module_->registerVioPipelineCallback(
      std::bind(&Pipeline::spinOnce, this, std::placeholders::_1));

  //! Create frontend
  vio_frontend_module_ = VIO::make_unique<StereoVisionFrontEndModule>(
      &stereo_frontend_input_queue_,
      parallel_run_,
      VisionFrontEndFactory::createFrontend(
          params.frontend_type_,
          params.imu_params_,
          gtsam::imuBias::ConstantBias(),
          params.frontend_params_,
          stereo_camera_,
          FLAGS_visualize ? &display_input_queue_ : nullptr,
          FLAGS_log_output));
  auto& backend_input_queue = backend_input_queue_;  //! for the lambda below
  vio_frontend_module_->registerOutputCallback([&backend_input_queue](
      const FrontendOutput::Ptr& output) {
    CHECK(output);
    if (output->is_keyframe_) {
      //! Only push to backend input queue if it is a keyframe!
      backend_input_queue.push(VIO::make_unique<BackendInput>(
          output->stereo_frame_lkf_.timestamp_,
          output->status_stereo_measurements_,
          output->tracker_status_,
          output->pim_,
          output->imu_acc_gyrs_,
          output->relative_pose_body_stereo_));
    } else {
      VLOG(5) << "Frontend did not output a keyframe, skipping backend input.";
    }
  });

  //! Params for what the backend outputs.
  // TODO(Toni): put this into backend params.
  BackendOutputParams backend_output_params(
      static_cast<VisualizationType>(FLAGS_viz_type) !=
          VisualizationType::kNone,
      FLAGS_min_num_obs_for_mesher_points,
      FLAGS_visualize && FLAGS_visualize_lmk_type);

  //! Create backend
  CHECK(backend_params_);
  vio_backend_module_ = VIO::make_unique<VioBackEndModule>(
      &backend_input_queue_,
      parallel_run_,
      BackEndFactory::createBackend(backend_type_,
                                    // These two should be given by parameters.
                                    stereo_camera_->getBodyPoseLeftCamRect(),
                                    stereo_camera_->getStereoCalib(),
                                    *backend_params_,
                                    imu_params_,
                                    backend_output_params,
                                    FLAGS_log_output));
  vio_backend_module_->registerOnFailureCallback(
      std::bind(&Pipeline::signalBackendFailure, this));
  vio_backend_module_->registerImuBiasUpdateCallback(
      std::bind(&StereoVisionFrontEndModule::updateImuBias,
                // Send a cref: constant reference bcs updateImuBias is const
                std::cref(*CHECK_NOTNULL(vio_frontend_module_.get())),
                std::placeholders::_1));

  if (static_cast<VisualizationType>(FLAGS_viz_type) ==
      VisualizationType::kMesh2dTo3dSparse) {
    mesher_module_ = VIO::make_unique<MesherModule>(
        parallel_run_,
        MesherFactory::createMesher(
            MesherType::PROJECTIVE,
            MesherParams(stereo_camera_->getBodyPoseLeftCamRect(),
                         params.camera_params_.at(0u).image_size_)));
    //! Register input callbacks
    vio_backend_module_->registerOutputCallback(
        std::bind(&MesherModule::fillBackendQueue,
                  std::ref(*CHECK_NOTNULL(mesher_module_.get())),
                  std::placeholders::_1));
    vio_frontend_module_->registerOutputCallback(
        std::bind(&MesherModule::fillFrontendQueue,
                  std::ref(*CHECK_NOTNULL(mesher_module_.get())),
                  std::placeholders::_1));
  }

  if (FLAGS_visualize) {
    visualizer_module_ = VIO::make_unique<VisualizerModule>(
        //! Send ouput of visualizer to the display_input_queue_
        &display_input_queue_,
        parallel_run_,
        // Use given visualizer if any
        visualizer ? std::move(visualizer)
                   : VisualizerFactory::createVisualizer(
                         VisualizerType::OpenCV,
                         // TODO(Toni): bundle these three params in
                         // VisualizerParams...
                         static_cast<VisualizationType>(FLAGS_viz_type),
                         backend_type_));
    //! Register input callbacks
    vio_backend_module_->registerOutputCallback(
        std::bind(&VisualizerModule::fillBackendQueue,
                  std::ref(*CHECK_NOTNULL(visualizer_module_.get())),
                  std::placeholders::_1));
    vio_frontend_module_->registerOutputCallback(
        std::bind(&VisualizerModule::fillFrontendQueue,
                  std::ref(*CHECK_NOTNULL(visualizer_module_.get())),
                  std::placeholders::_1));
    if (mesher_module_) {
      mesher_module_->registerOutputCallback(
          std::bind(&VisualizerModule::fillMesherQueue,
                    std::ref(*CHECK_NOTNULL(visualizer_module_.get())),
                    std::placeholders::_1));
    }
    //! Actual displaying of visual data is done in the main thread.
    CHECK(params.display_params_);
    display_module_ = VIO::make_unique<DisplayModule>(
        &display_input_queue_,
        nullptr,
        parallel_run_,
        // Use given displayer if any
        displayer ? std::move(displayer)
                  : DisplayFactory::makeDisplay(
                        params.display_params_->display_type_,
                        params.display_params_,
                        std::bind(&Pipeline::shutdown, this)));
  }

  if (FLAGS_use_lcd) {
    lcd_module_ = VIO::make_unique<LcdModule>(
        parallel_run_,
        LcdFactory::createLcd(LoopClosureDetectorType::BoW,
                              params.lcd_params_,
                              stereo_camera_,
                              params.frontend_params_.stereo_matching_params_,
                              FLAGS_log_output));
    //! Register input callbacks
    vio_backend_module_->registerOutputCallback(
        std::bind(&LcdModule::fillBackendQueue,
                  std::ref(*CHECK_NOTNULL(lcd_module_.get())),
                  std::placeholders::_1));
    vio_frontend_module_->registerOutputCallback(
        std::bind(&LcdModule::fillFrontendQueue,
                  std::ref(*CHECK_NOTNULL(lcd_module_.get())),
                  std::placeholders::_1));
  }

  // All modules are ready, launch threads! If the parallel_run flag is set to
  // false this will not do anything.
  launchThreads();
}

/* -------------------------------------------------------------------------- */
Pipeline::~Pipeline() {
  LOG(INFO) << "Pipeline destructor called.";
  // Shutdown pipeline if it is not already down.
  if (!shutdown_) {
    shutdown();
  } else {
    LOG(INFO) << "Manual shutdown was requested.";
  }
}

/* -------------------------------------------------------------------------- */
void Pipeline::spinOnce(StereoImuSyncPacket::UniquePtr stereo_imu_sync_packet) {
  CHECK(stereo_imu_sync_packet);
  if (!shutdown_) {
    // Push to stereo frontend input queue.
    VLOG(2) << "Push input payload to Frontend.";
    stereo_frontend_input_queue_.pushBlockingIfFull(
        std::move(stereo_imu_sync_packet), 5u);

    if (!parallel_run_) {
      // Run the pipeline sequentially.
      spinSequential();
    }
  } else {
    LOG(WARNING) << "Not spinning pipeline as it's been shutdown.";
  }
}

// Returns whether the visualizer_ is running or not. While in parallel mode,
// it does not return unless shutdown.
bool Pipeline::spinViz() {
  if (display_module_) {
    return display_module_->spin();
  }
  return true;
}

/* -------------------------------------------------------------------------- */
void Pipeline::spinSequential() {
  // Spin once each pipeline module.
  // CHECK(stereo_data_provider_module_);
  // stereo_data_provider_module_->spin();

  CHECK(vio_frontend_module_);
  vio_frontend_module_->spin();

  CHECK(vio_backend_module_);
  vio_backend_module_->spin();

  if (mesher_module_) mesher_module_->spin();

  if (lcd_module_) lcd_module_->spin();

  if (visualizer_module_) visualizer_module_->spin();

  if (display_module_) display_module_->spin();
}

std::string Pipeline::printStatus() const {
  std::stringstream ss;
  ss << "shutdown_: " << shutdown_ << '\n'
     << "VIO pipeline status: \n"
     << "Pipeline initialized? " << isInitialized() << '\n'
     << "Frontend initialized? " << vio_frontend_module_->isInitialized()
     << '\n'
     << "Backend initialized? " << vio_backend_module_->isInitialized() << '\n'
     << "Data provider is working? " << data_provider_module_->isWorking()
     << '\n'
     << "Frontend input queue shutdown? "
     << stereo_frontend_input_queue_.isShutdown() << '\n'
     << "Frontend input queue empty? " << stereo_frontend_input_queue_.empty()
     << '\n'
     << "Frontend is working? " << vio_frontend_module_->isWorking() << '\n'
     << "Backend Input queue shutdown? " << backend_input_queue_.isShutdown()
     << '\n'
     << "Backend Input queue empty? " << backend_input_queue_.empty() << '\n'
     << "Backend is working? " << vio_backend_module_->isWorking() << '\n'
     << (mesher_module_
             ? ("Mesher is working? " +
                std::string(mesher_module_->isWorking() ? "Yes" : "No"))
             : "No mesher module.")
     << '\n'
     << (lcd_module_ ? ("LCD is working? " +
                        std::string(lcd_module_->isWorking() ? "Yes" : "No"))
                     : "No LCD module.")
     << '\n'
     << (visualizer_module_
             ? ("Visualizer is working? " +
                std::string(visualizer_module_->isWorking() ? "Yes" : "No"))
             : "No visualizer module.")
     << '\n'
     << "Display Input queue shutdown? " << display_input_queue_.isShutdown()
     << '\n'
     << "Display Input queue empty? " << display_input_queue_.empty() << '\n'
     << (display_module_
             ? ("Displayer is working? " +
                std::string(display_module_->isWorking() ? "Yes" : "No"))
             : "No display module.");
  return ss.str();
}

<<<<<<< HEAD
  CHECK(stereo_data_provider_module_);
=======
bool Pipeline::hasFinished() const {
  CHECK(data_provider_module_);
>>>>>>> 36b219ce
  CHECK(vio_frontend_module_);
  CHECK(vio_backend_module_);

  // This is a very rough way of knowing if we have finished...
  // Since threads might be in the middle of processing data while we
  // query if the queues are empty.
  return !(                 // Negate everything (too lazy to negate everything)
      !shutdown_ &&         // Loop while not explicitly shutdown.
      is_backend_ok_ &&     // Loop while backend is fine.
      (!isInitialized() ||  // Pipeline is not initialized and
                            // data is not yet consumed.
       !(!stereo_data_provider_module_->isWorking() &&
         (stereo_frontend_input_queue_.isShutdown() ||
          stereo_frontend_input_queue_.empty()) &&
         !vio_frontend_module_->isWorking() &&
         (backend_input_queue_.isShutdown() || backend_input_queue_.empty()) &&
         !vio_backend_module_->isWorking() &&
         (mesher_module_ ? !mesher_module_->isWorking() : true) &&
         (lcd_module_ ? !lcd_module_->isWorking() : true) &&
         (visualizer_module_ ? !visualizer_module_->isWorking() : true) &&
         (display_input_queue_.isShutdown() || display_input_queue_.empty()) &&
         (display_module_ ? !display_module_->isWorking() : true))));
}

bool Pipeline::shutdownWhenFinished(const int& sleep_time_ms,
                                    const bool& print_stats) {
  LOG_IF(INFO, parallel_run_)
      << "Shutting down VIO pipeline once processing has finished.";

  CHECK(data_provider_module_);
  CHECK(vio_frontend_module_);
  CHECK(vio_backend_module_);

  while (!hasFinished()) {
    // Note that the values in the log below might be different than the
    // evaluation above since they are separately evaluated at different times.
<<<<<<< HEAD
    VLOG(1) << "shutdown_: " << shutdown_ << '\n'
            << "VIO pipeline status: \n"
            << "Pipeline initialized? " << isInitialized() << '\n'
            << "Frontend initialized? " << vio_frontend_module_->isInitialized()
            << '\n'
            << "Backend initialized? " << vio_backend_module_->isInitialized()
            << '\n'
            << "Data provider is working? "
            << stereo_data_provider_module_->isWorking() << '\n'
            << "Frontend input queue shutdown? "
            << stereo_frontend_input_queue_.isShutdown() << '\n'
            << "Frontend input queue empty? "
            << stereo_frontend_input_queue_.empty() << '\n'
            << "Frontend is working? " << vio_frontend_module_->isWorking()
            << '\n'
            << "Backend Input queue shutdown? "
            << backend_input_queue_.isShutdown() << '\n'
            << "Backend Input queue empty? " << backend_input_queue_.empty()
            << '\n'
            << "Backend is working? " << vio_backend_module_->isWorking()
            << '\n'
            << "Mesher is working? "
            << (mesher_module_ ? mesher_module_->isWorking() : false) << '\n'
            << "LCD is working? "
            << (lcd_module_ ? lcd_module_->isWorking() : false) << '\n'
            << "Visualizer is working? "
            << (visualizer_module_ ? visualizer_module_->isWorking() : false)
            << '\n'
            << "Display Input queue shutdown? "
            << display_input_queue_.isShutdown() << '\n'
            << "Display Input queue empty? " << display_input_queue_.empty()
            << '\n'
            << "Displayer is working? "
            << (display_module_ ? display_module_->isWorking() : false);

    VLOG_IF(5, mesher_module_) << "Mesher is working? "
                               << mesher_module_->isWorking();

    VLOG_IF(5, lcd_module_) << "LoopClosureDetector is working? "
                            << lcd_module_->isWorking();

    VLOG_IF(5, visualizer_module_) << "Visualizer is working? "
                                   << visualizer_module_->isWorking();

    VLOG_IF(5, display_module_) << "Visualizer is working? "
                                << display_module_->isWorking();
=======
    VLOG(5) << printStatus();
>>>>>>> 36b219ce

    // Print all statistics
    LOG_IF(INFO, print_stats) << utils::Statistics::Print();

    // Time to sleep between queries to the queues [in milliseconds].
    std::this_thread::sleep_for(std::chrono::milliseconds(sleep_time_ms));

    if (!parallel_run_) {
      // Don't break, otw we will shutdown the pipeline.
      return false;
    }
  }
  LOG(INFO) << "Shutting down VIO, reason: input is empty and threads are "
               "idle.";
<<<<<<< HEAD
  VLOG(1) << "shutdown_: " << shutdown_ << '\n'
          << "VIO pipeline status: \n"
          << "Pipeline initialized? " << isInitialized() << '\n'
          << "Frontend initialized? " << vio_frontend_module_->isInitialized()
          << '\n'
          << "Backend initialized? " << vio_backend_module_->isInitialized()
          << '\n'
          << "Stereo Data provider is working? " << stereo_data_provider_module_->isWorking()
          << '\n'
          << "Frontend input queue shutdown? "
          << stereo_frontend_input_queue_.isShutdown() << '\n'
          << "Frontend input queue empty? "
          << stereo_frontend_input_queue_.empty() << '\n'
          << "Frontend is working? " << vio_frontend_module_->isWorking()
          << '\n'
          << "Backend Input queue shutdown? "
          << backend_input_queue_.isShutdown() << '\n'
          << "Backend Input queue empty? " << backend_input_queue_.empty()
          << '\n'
          << "Backend is working? " << vio_backend_module_->isWorking() << '\n'
          << "Mesher is working? "
          << (mesher_module_ ? mesher_module_->isWorking() : false) << '\n'
          << "LCD is working? "
          << (lcd_module_ ? lcd_module_->isWorking() : false) << '\n'
          << "Visualizer is working? "
          << (visualizer_module_ ? visualizer_module_->isWorking() : false)
          << '\n'
          << "Display Input queue shutdown? "
          << display_input_queue_.isShutdown() << '\n'
          << "Display Input queue empty? " << display_input_queue_.empty()
          << '\n'
          << "Displayer is working? "
          << (display_module_ ? display_module_->isWorking() : false);
=======
  VLOG(5) << printStatus();
>>>>>>> 36b219ce
  if (!shutdown_) shutdown();
  return true;
}

/* -------------------------------------------------------------------------- */
void Pipeline::shutdown() {
  LOG_IF(ERROR, shutdown_) << "Shutdown requested, but Pipeline was already "
                              "shutdown.";
  LOG(INFO) << "Shutting down VIO pipeline.";
  shutdown_ = true;

  // First: call registered shutdown callbacks, these are typically to signal
  // data providers that they should now die.
  if (shutdown_pipeline_cb_) {
    LOG(INFO) << "Calling registered shutdown callbacks...";
    // Mind that this will raise a SIGSEGV seg fault if the callee is destroyed.
    shutdown_pipeline_cb_();
  }

  // Second: stop data provider
  CHECK(stereo_data_provider_module_);
  stereo_data_provider_module_->shutdown();

  // Third: stop VIO's threads
  stopThreads();
  if (parallel_run_) {
    joinThreads();
  }
  LOG(INFO) << "VIO Pipeline's threads shutdown successfully.\n"
            << "VIO Pipeline successful shutdown.";
}

/* -------------------------------------------------------------------------- */
void Pipeline::launchThreads() {
  if (parallel_run_) {
    frontend_thread_ = VIO::make_unique<std::thread>(
        &StereoVisionFrontEndModule::spin,
        CHECK_NOTNULL(vio_frontend_module_.get()));

    backend_thread_ = VIO::make_unique<std::thread>(
        &VioBackEndModule::spin, CHECK_NOTNULL(vio_backend_module_.get()));

    if (mesher_module_) {
      mesher_thread_ = VIO::make_unique<std::thread>(
          &MesherModule::spin, CHECK_NOTNULL(mesher_module_.get()));
    }

    if (lcd_module_) {
      lcd_thread_ = VIO::make_unique<std::thread>(
          &LcdModule::spin, CHECK_NOTNULL(lcd_module_.get()));
    }

    if (visualizer_module_) {
      visualizer_thread_ = VIO::make_unique<std::thread>(
          &VisualizerModule::spin, CHECK_NOTNULL(visualizer_module_.get()));
    }
    LOG(INFO) << "Pipeline Modules launched (parallel_run set to "
              << parallel_run_ << ").";
  } else {
    LOG(INFO) << "Pipeline Modules running in sequential mode"
              << " (parallel_run set to " << parallel_run_ << ").";
  }
}

/* -------------------------------------------------------------------------- */
// Resume all workers and queues
void Pipeline::resume() {
  LOG(INFO) << "Restarting frontend workers and queues...";
  stereo_frontend_input_queue_.resume();

  LOG(INFO) << "Restarting backend workers and queues...";
  backend_input_queue_.resume();
}

/* -------------------------------------------------------------------------- */
void Pipeline::stopThreads() {
  VLOG(1) << "Stopping workers and queues...";

  backend_input_queue_.shutdown();
  CHECK(vio_backend_module_);
  vio_backend_module_->shutdown();

  stereo_frontend_input_queue_.shutdown();
  CHECK(vio_frontend_module_);
  vio_frontend_module_->shutdown();

  if (mesher_module_) mesher_module_->shutdown();
  if (lcd_module_) lcd_module_->shutdown();
  if (visualizer_module_) visualizer_module_->shutdown();
  if (display_module_) {
    display_input_queue_.shutdown();
    display_module_->shutdown();
  }

  VLOG(1) << "Sent stop flag to all module and queues...";
}

/* -------------------------------------------------------------------------- */
void Pipeline::joinThreads() {
  LOG_IF(WARNING, !parallel_run_)
      << "Asked to join threads while in sequential mode, this is ok, but "
      << "should not happen.";
  VLOG(1) << "Joining threads...";

  joinThread("backend", backend_thread_.get());
  joinThread("frontend", frontend_thread_.get());
  joinThread("mesher", mesher_thread_.get());
  joinThread("lcd", lcd_thread_.get());
  joinThread("visualizer", visualizer_thread_.get());

  VLOG(1) << "All threads joined.";
}

void Pipeline::joinThread(const std::string& thread_name, std::thread* thread) {
  if (thread) {
    VLOG(1) << "Joining " << thread_name.c_str() << " thread...";
    if (thread->joinable()) {
      thread->join();
      VLOG(1) << "Joined " << thread_name.c_str() << " thread...";
    } else {
      LOG_IF(ERROR, parallel_run_) << thread_name.c_str()
                                   << " thread is not joinable...";
    }
  } else {
    LOG(WARNING) << "No " << thread_name.c_str() << " thread, not joining.";
  }
}

}  // namespace VIO<|MERGE_RESOLUTION|>--- conflicted
+++ resolved
@@ -78,7 +78,7 @@
       backend_type_(static_cast<BackendType>(params.backend_type_)),
       parallel_run_(params.parallel_run_),
       stereo_camera_(nullptr),
-      stereo_data_provider_module_(nullptr),
+      data_provider_module_(nullptr),
       vio_frontend_module_(nullptr),
       stereo_frontend_input_queue_("stereo_frontend_input_queue"),
       vio_backend_module_(nullptr),
@@ -105,14 +105,14 @@
       params.camera_params_.at(1));
 
   //! Create DataProvider
-  stereo_data_provider_module_ = VIO::make_unique<StereoDataProviderModule>(
+  data_provider_module_ = VIO::make_unique<StereoDataProviderModule>(
       &stereo_frontend_input_queue_,
       "Stereo Data Provider",
       parallel_run_,
       // TODO(Toni): these params should not be sent...
       params.frontend_params_.stereo_matching_params_);
 
-  stereo_data_provider_module_->registerVioPipelineCallback(
+  data_provider_module_->registerVioPipelineCallback(
       std::bind(&Pipeline::spinOnce, this, std::placeholders::_1));
 
   //! Create frontend
@@ -300,8 +300,8 @@
 /* -------------------------------------------------------------------------- */
 void Pipeline::spinSequential() {
   // Spin once each pipeline module.
-  // CHECK(stereo_data_provider_module_);
-  // stereo_data_provider_module_->spin();
+  // CHECK(data_provider_module_);
+  // data_provider_module_->spin();
 
   CHECK(vio_frontend_module_);
   vio_frontend_module_->spin();
@@ -361,12 +361,8 @@
   return ss.str();
 }
 
-<<<<<<< HEAD
-  CHECK(stereo_data_provider_module_);
-=======
 bool Pipeline::hasFinished() const {
   CHECK(data_provider_module_);
->>>>>>> 36b219ce
   CHECK(vio_frontend_module_);
   CHECK(vio_backend_module_);
 
@@ -378,7 +374,7 @@
       is_backend_ok_ &&     // Loop while backend is fine.
       (!isInitialized() ||  // Pipeline is not initialized and
                             // data is not yet consumed.
-       !(!stereo_data_provider_module_->isWorking() &&
+       !(!data_provider_module_->isWorking() &&
          (stereo_frontend_input_queue_.isShutdown() ||
           stereo_frontend_input_queue_.empty()) &&
          !vio_frontend_module_->isWorking() &&
@@ -403,56 +399,7 @@
   while (!hasFinished()) {
     // Note that the values in the log below might be different than the
     // evaluation above since they are separately evaluated at different times.
-<<<<<<< HEAD
-    VLOG(1) << "shutdown_: " << shutdown_ << '\n'
-            << "VIO pipeline status: \n"
-            << "Pipeline initialized? " << isInitialized() << '\n'
-            << "Frontend initialized? " << vio_frontend_module_->isInitialized()
-            << '\n'
-            << "Backend initialized? " << vio_backend_module_->isInitialized()
-            << '\n'
-            << "Data provider is working? "
-            << stereo_data_provider_module_->isWorking() << '\n'
-            << "Frontend input queue shutdown? "
-            << stereo_frontend_input_queue_.isShutdown() << '\n'
-            << "Frontend input queue empty? "
-            << stereo_frontend_input_queue_.empty() << '\n'
-            << "Frontend is working? " << vio_frontend_module_->isWorking()
-            << '\n'
-            << "Backend Input queue shutdown? "
-            << backend_input_queue_.isShutdown() << '\n'
-            << "Backend Input queue empty? " << backend_input_queue_.empty()
-            << '\n'
-            << "Backend is working? " << vio_backend_module_->isWorking()
-            << '\n'
-            << "Mesher is working? "
-            << (mesher_module_ ? mesher_module_->isWorking() : false) << '\n'
-            << "LCD is working? "
-            << (lcd_module_ ? lcd_module_->isWorking() : false) << '\n'
-            << "Visualizer is working? "
-            << (visualizer_module_ ? visualizer_module_->isWorking() : false)
-            << '\n'
-            << "Display Input queue shutdown? "
-            << display_input_queue_.isShutdown() << '\n'
-            << "Display Input queue empty? " << display_input_queue_.empty()
-            << '\n'
-            << "Displayer is working? "
-            << (display_module_ ? display_module_->isWorking() : false);
-
-    VLOG_IF(5, mesher_module_) << "Mesher is working? "
-                               << mesher_module_->isWorking();
-
-    VLOG_IF(5, lcd_module_) << "LoopClosureDetector is working? "
-                            << lcd_module_->isWorking();
-
-    VLOG_IF(5, visualizer_module_) << "Visualizer is working? "
-                                   << visualizer_module_->isWorking();
-
-    VLOG_IF(5, display_module_) << "Visualizer is working? "
-                                << display_module_->isWorking();
-=======
     VLOG(5) << printStatus();
->>>>>>> 36b219ce
 
     // Print all statistics
     LOG_IF(INFO, print_stats) << utils::Statistics::Print();
@@ -467,43 +414,7 @@
   }
   LOG(INFO) << "Shutting down VIO, reason: input is empty and threads are "
                "idle.";
-<<<<<<< HEAD
-  VLOG(1) << "shutdown_: " << shutdown_ << '\n'
-          << "VIO pipeline status: \n"
-          << "Pipeline initialized? " << isInitialized() << '\n'
-          << "Frontend initialized? " << vio_frontend_module_->isInitialized()
-          << '\n'
-          << "Backend initialized? " << vio_backend_module_->isInitialized()
-          << '\n'
-          << "Stereo Data provider is working? " << stereo_data_provider_module_->isWorking()
-          << '\n'
-          << "Frontend input queue shutdown? "
-          << stereo_frontend_input_queue_.isShutdown() << '\n'
-          << "Frontend input queue empty? "
-          << stereo_frontend_input_queue_.empty() << '\n'
-          << "Frontend is working? " << vio_frontend_module_->isWorking()
-          << '\n'
-          << "Backend Input queue shutdown? "
-          << backend_input_queue_.isShutdown() << '\n'
-          << "Backend Input queue empty? " << backend_input_queue_.empty()
-          << '\n'
-          << "Backend is working? " << vio_backend_module_->isWorking() << '\n'
-          << "Mesher is working? "
-          << (mesher_module_ ? mesher_module_->isWorking() : false) << '\n'
-          << "LCD is working? "
-          << (lcd_module_ ? lcd_module_->isWorking() : false) << '\n'
-          << "Visualizer is working? "
-          << (visualizer_module_ ? visualizer_module_->isWorking() : false)
-          << '\n'
-          << "Display Input queue shutdown? "
-          << display_input_queue_.isShutdown() << '\n'
-          << "Display Input queue empty? " << display_input_queue_.empty()
-          << '\n'
-          << "Displayer is working? "
-          << (display_module_ ? display_module_->isWorking() : false);
-=======
   VLOG(5) << printStatus();
->>>>>>> 36b219ce
   if (!shutdown_) shutdown();
   return true;
 }
@@ -524,8 +435,8 @@
   }
 
   // Second: stop data provider
-  CHECK(stereo_data_provider_module_);
-  stereo_data_provider_module_->shutdown();
+  CHECK(data_provider_module_);
+  data_provider_module_->shutdown();
 
   // Third: stop VIO's threads
   stopThreads();
