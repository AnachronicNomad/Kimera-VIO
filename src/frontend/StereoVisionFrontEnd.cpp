--- conflicted
+++ resolved
@@ -53,12 +53,8 @@
       keyframe_R_ref_frame_(gtsam::Rot3::identity()),
       frame_count_(0),
       keyframe_count_(0),
-<<<<<<< HEAD
-      tracker_(tracker_params, camera_params),
+      tracker_(tracker_params, camera_params, display_queue),
       feature_detector_(nullptr),
-=======
-      tracker_(tracker_params, camera_params, display_queue),
->>>>>>> 5fe383e8
       trackerStatusSummary_(),
       output_images_path_("./outputImages/"),
       display_queue_(display_queue),
@@ -139,14 +135,9 @@
   // Main function for tracking.
   // Rotation used in 1 and 2 point ransac.
   VLOG(10) << "Starting processStereoFrame...";
-<<<<<<< HEAD
   cv::Mat feature_tracks;
   StatusStereoMeasurementsPtr status_stereo_measurements = processStereoFrame(
       stereoFrame_k, calLrectLkf_R_camLrectK_imu, &feature_tracks);
-=======
-  StatusStereoMeasurementsPtr status_stereo_measurements =
-      processStereoFrame(stereoFrame_k, camLrectLkf_R_camLrectK_imu);
->>>>>>> 5fe383e8
 
   CHECK(!stereoFrame_k_);  // processStereoFrame is setting this to nullptr!!!
   VLOG(10) << "Finished processStereoFrame.";
@@ -247,12 +238,8 @@
 // THIS FUNCTION CAN BE GREATLY OPTIMIZED
 StatusStereoMeasurementsPtr StereoVisionFrontEnd::processStereoFrame(
     const StereoFrame& cur_frame,
-<<<<<<< HEAD
-    const gtsam::Rot3& calLrectLkf_R_camLrectKf_imu,
+    const gtsam::Rot3& keyframe_R_cur_frame,
     cv::Mat* feature_tracks) {
-=======
-    const gtsam::Rot3& keyframe_R_cur_frame) {
->>>>>>> 5fe383e8
   VLOG(2) << "===================================================\n"
           << "Frame number: " << frame_count_ << " at time "
           << cur_frame.getTimestamp() << " empirical framerate (sec): "
@@ -275,21 +262,19 @@
   // Track features from the previous frame
   Frame* left_frame_km1 = stereoFrame_km1_->getLeftFrameMutable();
   Frame* left_frame_k = stereoFrame_k_->getLeftFrameMutable();
-<<<<<<< HEAD
-  tracker_.featureTracking(
-      left_frame_km1, left_frame_k, calLrectLkf_R_camLrectKf_imu);
-
-  if (feature_tracks) {
-    // TODO(Toni): these feature tracks are not outlier rejected...
-    *feature_tracks = displayFeatureTracks();
-  }
-  VLOG(2) << "Finished feature tracking.";
-=======
   // We need to use the frame to frame rotation.
   gtsam::Rot3 ref_frame_R_cur_frame =
       keyframe_R_ref_frame_.inverse().compose(keyframe_R_cur_frame);
   tracker_.featureTracking(left_frame_km1, left_frame_k, ref_frame_R_cur_frame);
->>>>>>> 5fe383e8
+
+  if (feature_tracks) {
+    // TODO(Toni): these feature tracks are not outlier rejected...
+    // TODO(Toni): this image should already be computed and inside the display_queue
+    // if it is sent to the tracker.
+    *feature_tracks = tracker_.getTrackerImage(stereoFrame_lkf_->getLeftFrame(),
+        stereoFrame_k_->getLeftFrame());
+  }
+  VLOG(2) << "Finished feature tracking.";
   //////////////////////////////////////////////////////////////////////////////
 
   // Not tracking at all in this phase.
@@ -535,28 +520,6 @@
   return smart_stereo_measurements;
 }
 
-/* -------------------------------------------------------------------------- */
-<<<<<<< HEAD
-cv::Mat StereoVisionFrontEnd::displayFeatureTracks() const {
-  cv::Mat feature_tracks = tracker_.getTrackerImage(
-      stereoFrame_lkf_->getLeftFrame(), stereoFrame_k_->getLeftFrame());
-  if (display_queue_) {
-    VisualizerOutput::UniquePtr visualizer_output =
-        VIO::make_unique<VisualizerOutput>();
-    ImageToDisplay tracker_image("Tracker Image", feature_tracks);
-    visualizer_output->images_to_display_.push_back(tracker_image);
-    visualizer_output->visualization_type_ = VisualizationType::kNone;
-    display_queue_->push(std::move(visualizer_output));
-  } else {
-    LOG(ERROR) << "Requested displayFeatureTracks, but no display_queue_ is "
-                  "available.";
-  }
-  return feature_tracks;
-}
-
-/* -------------------------------------------------------------------------- */
-=======
->>>>>>> 5fe383e8
 void StereoVisionFrontEnd::sendFeatureTracksToLogger() const {
   const Frame& left_frame_k(stereoFrame_k_->getLeftFrame());
   cv::Mat img_left =
