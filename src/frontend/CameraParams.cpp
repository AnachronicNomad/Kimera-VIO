--- conflicted
+++ resolved
@@ -48,13 +48,6 @@
   // Convert intrinsics to cv::Mat format.
   convertIntrinsicsVectorToMatrix(intrinsics_, &K_);
 
-<<<<<<< HEAD
-=======
-  // Create gtsam calibration object.
-  // Calibration of a camera with radial distortion that also supports
-  createGtsamCalibration(distortion_coeff_mat_, intrinsics_, &calibration_);
-
->>>>>>> 561c89a8
   // P_ = R_rectify_ * camera_matrix_;
   return true;
 }
@@ -65,10 +58,6 @@
   yaml_parser.getYamlParam("distortion_model", &distortion_model);
   yaml_parser.getYamlParam("camera_model", &camera_model_);
   distortion_model_ = stringToDistortion(distortion_model, camera_model_);
-<<<<<<< HEAD
-=======
-  // 4 parameters (read from file)
->>>>>>> 561c89a8
   CHECK(distortion_model_ == DistortionModel::RADTAN ||
         distortion_model_ == DistortionModel::EQUIDISTANT)
       << "Unsupported distortion model. Expected: radtan or equidistant.";
@@ -94,12 +83,7 @@
   if (lower_case_camera_model == "pinhole") {
     if (lower_case_camera_model == std::string("none")) {
       return DistortionModel::NONE;
-<<<<<<< HEAD
-    } else if ((lower_case_distortion_model == std::string("plumb bob")) ||
-               (lower_case_distortion_model == std::string("plumb_bob")) ||
-=======
     } else if ((lower_case_distortion_model == std::string("plumb_bob")) ||
->>>>>>> 561c89a8
                (lower_case_distortion_model ==
                 std::string("radial-tangential")) ||
                (lower_case_distortion_model == std::string("radtan"))) {
