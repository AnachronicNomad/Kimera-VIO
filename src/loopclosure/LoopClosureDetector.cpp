/* ----------------------------------------------------------------------------
 * Copyright 2017, Massachusetts Institute of Technology,
 * Cambridge, MA 02139
 * All Rights Reserved
 * Authors: Luca Carlone, et al. (see THANKS for the full author list)
 * See LICENSE for the license information
 * -------------------------------------------------------------------------- */

/**
 * @file   LoopClosureDetector.cpp
 * @brief  Pipeline for detection and reporting of Loop Closures between frames.
 * @author Marcus Abate
 * @author Antoni Rosinol
 * @author Luca Carlone
 */

#include "kimera-vio/loopclosure/LoopClosureDetector.h"

#include <KimeraRPGO/RobustSolver.h>
#include <gflags/gflags.h>
#include <glog/logging.h>
#include <gtsam/inference/Symbol.h>
#include <gtsam/nonlinear/LevenbergMarquardtOptimizer.h>

#include <algorithm>
#include <string>
#include <vector>

#include "kimera-vio/frontend/MonoVisionImuFrontend-definitions.h"
#include "kimera-vio/utils/Statistics.h"
#include "kimera-vio/utils/Timer.h"
#include "kimera-vio/utils/UtilsOpenCV.h"

DEFINE_string(vocabulary_path,
              "../vocabulary/ORBvoc.yml",
              "Path to BoW vocabulary file for LoopClosureDetector module.");

/** Verbosity settings: (cumulative with every increase in level)
      0: Runtime errors and warnings, spin start and frequency are reported.
      1: Loop closure detections are reported as warnings.
      2: Loop closure failures are reported as errors.
      3: Statistics are reported at relevant steps.
**/

namespace VIO {

/* ------------------------------------------------------------------------ */
LoopClosureDetector::LoopClosureDetector(
    const LoopClosureDetectorParams& lcd_params,
    const StereoCamera::ConstPtr& stereo_camera,
    const StereoMatchingParams& stereo_matching_params,
    bool log_output)
    : lcd_state_(LcdState::Bootstrap),
      lcd_params_(lcd_params),
      log_output_(log_output),
      orb_feature_detector_(),
      orb_feature_matcher_(),
      tracker_(
          lcd_params.tracker_params_,
          std::make_shared<VIO::Camera>(stereo_camera->getLeftCamParams())),
      db_BoW_(nullptr),
      db_frames_(),
      timestamp_map_(),
      lcd_tp_wrapper_(nullptr),
      latest_bowvec_(),
      B_Pose_camLrect_(),
      stereo_camera_(stereo_camera),
      stereo_matcher_(nullptr),
      pgo_(nullptr),
      W_Pose_Blkf_estimates_(),
      num_lc_unoptimized_(0),
      logger_(nullptr) {
<<<<<<< HEAD
  gtsam::Vector6 precisions;
=======
  Vector6 precisions;
>>>>>>> cdebf306
  precisions.head<3>().setConstant(lcd_params_.betweenRotationPrecision_);
  precisions.tail<3>().setConstant(lcd_params_.betweenTranslationPrecision_);
  shared_noise_model_ = gtsam::noiseModel::Diagonal::Precisions(precisions);
  B_Pose_camLrect_ = stereo_camera_->getBodyPoseLeftCamRect();

  // Sparse stereo reconstruction members
  stereo_matcher_ =
      VIO::make_unique<StereoMatcher>(stereo_camera_, stereo_matching_params);

  // Initialize the ORB feature detector object:
  orb_feature_detector_ = cv::ORB::create(lcd_params_.nfeatures_,
                                          lcd_params_.scale_factor_,
                                          lcd_params_.nlevels_,
                                          lcd_params_.edge_threshold_,
                                          lcd_params_.first_level_,
                                          lcd_params_.WTA_K_,
                                          lcd_params_.score_type_,
                                          lcd_params_.patch_sze_,
                                          lcd_params_.fast_threshold_);

  // Initialize our feature matching object:
  orb_feature_matcher_ =
      cv::DescriptorMatcher::create(lcd_params_.matcher_type_);

  // Load ORB vocabulary:
  std::ifstream f_vocab(FLAGS_vocabulary_path.c_str());
  CHECK(f_vocab.good()) << "LoopClosureDetector: Incorrect vocabulary path: "
                        << FLAGS_vocabulary_path;
  f_vocab.close();

  OrbVocabulary vocab;
  LOG(INFO) << "LoopClosureDetector:: Loading vocabulary from "
            << FLAGS_vocabulary_path;
  vocab.load(FLAGS_vocabulary_path);
  LOG(INFO) << "Loaded vocabulary with " << vocab.size() << " visual words.";

  // Initialize the thirdparty wrapper:
  lcd_tp_wrapper_ = VIO::make_unique<LcdThirdPartyWrapper>(lcd_params_);

  // Initialize db_BoW_:
  db_BoW_ = VIO::make_unique<OrbDatabase>(vocab);

  // Initialize pgo_:
  // TODO(marcus): parametrize the verbosity of PGO params
  KimeraRPGO::RobustSolverParams pgo_params;
  pgo_params.setPcmSimple3DParams(lcd_params_.pgo_trans_threshold_,
                                  lcd_params_.pgo_rot_threshold_,
                                  KimeraRPGO::Verbosity::QUIET);
  if (lcd_params_.gnc_alpha_ > 0 && lcd_params_.gnc_alpha_ < 1)
    pgo_params.setGncInlierCostThresholdsAtProbability(lcd_params_.gnc_alpha_);
  pgo_ = VIO::make_unique<KimeraRPGO::RobustSolver>(pgo_params);

  if (log_output) logger_ = VIO::make_unique<LoopClosureDetectorLogger>();
}

LoopClosureDetector::~LoopClosureDetector() {
  LOG(INFO) << "LoopClosureDetector desctuctor called.";
}

/* ------------------------------------------------------------------------ */
LcdOutput::UniquePtr LoopClosureDetector::spinOnce(const LcdInput& input) {
  CHECK_GE(input.cur_kf_id_, 0);

  // Update the PGO with the Backend VIO estimate.
  // TODO(marcus): only add factor if it's a set distance away from previous
  // TODO(marcus): OdometryPose vs OdometryFactor
  timestamp_map_[input.cur_kf_id_] = input.timestamp_;
  OdometryFactor odom_factor(
      input.cur_kf_id_, input.W_Pose_Blkf_, shared_noise_model_);

  switch (lcd_state_) {
    case LcdState::Bootstrap: {
      CHECK_EQ(pgo_->calculateEstimate().size(), 0);
      initializePGO(odom_factor);
      break;
    }
    case LcdState::Nominal: {
      // TODO(marcus): need a better check than this:
      CHECK_GT(pgo_->calculateEstimate().size(), 0);
      addOdometryFactorAndOptimize(odom_factor);
      break;
    }
    default: {
      LOG(FATAL) << "Unrecognized LCD state.";
    }
  }

  // Process the StereoFrame and check for a loop closure with previous ones.
  LoopResult loop_result;
  FrameId lcd_frame_id;
  switch (input.frontend_output_->frontend_type_) {
    case FrontendType::kMonoImu: {
      MonoFrontendOutput::Ptr mono_frontend_output =
          VIO::safeCast<FrontendOutputPacketBase, MonoFrontendOutput>(
              input.frontend_output_);
      lcd_frame_id = processAndAddMonoFrame(mono_frontend_output->frame_lkf_,
                                            input.W_points_with_ids_,
                                            input.W_Pose_Blkf_);
      break;
    }
    case FrontendType::kStereoImu: {
      StereoFrontendOutput::Ptr stereo_frontend_output =
          VIO::safeCast<FrontendOutputPacketBase, StereoFrontendOutput>(
              input.frontend_output_);
      lcd_frame_id =
          processAndAddStereoFrame(stereo_frontend_output->stereo_frame_lkf_);
      break;
    }
    default: {
      LOG(FATAL)
          << "LoopClosureDetector not implemented for this frontend type.";
    }
  }
  detectLoop(lcd_frame_id, &loop_result);

  // Build and add LC factor if result is a loop closure.
  if (loop_result.isLoop()) {
    VLOG(1) << "LoopClosureDetector: LOOP CLOSURE detected from keyframe "
            << loop_result.match_id_ << " to keyframe "
            << loop_result.query_id_;

    LoopClosureFactor lc_factor(loop_result.match_id_,
                                loop_result.query_id_,
                                loop_result.relative_pose_,
                                shared_noise_model_);

    utils::StatsCollector stat_pgo_timing(
        "PGO Update/Optimization Timing [ms]");
    auto tic = utils::Timer::tic();

    addLoopClosureFactorAndOptimize(lc_factor);

    auto update_duration = utils::Timer::toc(tic).count();
    stat_pgo_timing.AddSample(update_duration);
  } else {
    VLOG(2) << "LoopClosureDetector: No loop closure detected. Reason: "
            << LoopResult::asString(loop_result.status_);
  }

  // Timestamps for PGO and for LCD should match now.
  CHECK_EQ(db_frames_.back()->timestamp_,
           timestamp_map_.at(db_frames_.back()->id_));
  CHECK_EQ(timestamp_map_.size(), db_frames_.size());
  CHECK_EQ(timestamp_map_.size(), W_Pose_Blkf_estimates_.size());

  // Construct output payload.
  CHECK(pgo_);
  const gtsam::Pose3& w_Pose_map = getWPoseMap();
  const gtsam::Values& pgo_states = pgo_->calculateEstimate();
  const gtsam::NonlinearFactorGraph& pgo_nfg = pgo_->getFactorsUnsafe();

  LcdOutput::UniquePtr output_payload = nullptr;
  if (loop_result.isLoop()) {
    output_payload =
        VIO::make_unique<LcdOutput>(true,
                                    input.timestamp_,
                                    timestamp_map_.at(loop_result.query_id_),
                                    timestamp_map_.at(loop_result.match_id_),
                                    loop_result.match_id_,
                                    loop_result.query_id_,
                                    loop_result.relative_pose_,
                                    w_Pose_map,
                                    pgo_states,
                                    pgo_nfg);
  } else {
    output_payload = VIO::make_unique<LcdOutput>(input.timestamp_);
    output_payload->W_Pose_Map_ = w_Pose_map;
    output_payload->states_ = pgo_states;
    output_payload->nfg_ = pgo_nfg;
  }
  CHECK(output_payload) << "Missing LCD output payload.";

  if (logger_) {
    debug_info_.timestamp_ = output_payload->timestamp_;
    debug_info_.loop_result_ = loop_result;
    debug_info_.pgo_size_ = pgo_->size();
    debug_info_.pgo_lc_count_ = pgo_->getNumLC();
    debug_info_.pgo_lc_inliers_ = pgo_->getNumLCInliers();

    debug_info_.mono_input_size_ = tracker_.debug_info_.nrMonoPutatives_;
    debug_info_.mono_inliers_ = tracker_.debug_info_.nrMonoInliers_;
    debug_info_.mono_iter_ = tracker_.debug_info_.monoRansacIters_;

    debug_info_.stereo_input_size_ = tracker_.debug_info_.nrStereoPutatives_;
    debug_info_.stereo_inliers_ = tracker_.debug_info_.nrStereoInliers_;
    debug_info_.stereo_iter_ = tracker_.debug_info_.stereoRansacIters_;

    logger_->logTimestampMap(timestamp_map_);
    logger_->logDebugInfo(debug_info_);
    logger_->logLCDResult(*output_payload);
  }

  return output_payload;
}

FrameId LoopClosureDetector::processAndAddMonoFrame(
    const Frame& frame,
    const PointsWithIdMap& W_points_with_ids,
    const gtsam::Pose3& W_Pose_Blkf) {
  // We use existing features instead of new ORB ones like in the stereo case
  // because we have to use existing 3D points from the backend as in Mono mode
  // we cannot compute 3D points via stereo reconstruction.

  // TODO(marcus): check the backend param for generating the pointswithidmap
  // should be a boost::optional so that if it's none we can throw exception in
  // lcd ctor
  size_t nr_kpts = frame.keypoints_.size();
  CHECK_EQ(frame.landmarks_.size(), nr_kpts);
  CHECK_EQ(frame.versors_.size(), nr_kpts);
  CHECK_EQ(frame.keypoints_undistorted_.size(), nr_kpts);

  // Compute ORB descriptors. Not all keypoints have computable descriptors,
  // so size will be equal or smaller.
  // Format change required for the descriptor computation
  std::vector<cv::KeyPoint> keypoints_for_descriptor_compute;
  cv::KeyPoint::convert(frame.keypoints_, keypoints_for_descriptor_compute);
  OrbDescriptor descriptors_mat;
  orb_feature_detector_->compute(
      frame.img_, keypoints_for_descriptor_compute, descriptors_mat);

  // Need to manually generate a mask for which keypoints were removed so that 
  // all other related data structures can be resized appropriately.
  // Convert to our format for std::find.
  KeypointsCV keypoints_cv_for_descriptor_compute;
  cv::KeyPoint::convert(keypoints_for_descriptor_compute,
                        keypoints_cv_for_descriptor_compute);
  std::vector<bool> descriptor_mask(nr_kpts, false);
  for (size_t i = 0; i < nr_kpts; i++) {
    auto it = std::find(keypoints_cv_for_descriptor_compute.begin(),
                        keypoints_cv_for_descriptor_compute.end(),
                        frame.keypoints_[i]);
    if (it != keypoints_cv_for_descriptor_compute.end()) {
      descriptor_mask[i] = true;
    }
  }

  // Fill storage members with keypoints associated with landmarks
  // that are observed in the current time-horizon.
  // More keypoints will be culled from this as some will be marginalized out
  // of the backend.
  KeypointsCV keypoints;
  BearingVectors undistorted_bearing_vectors;
  StatusKeypointsCV undistorted_keypoints_with_status;
  Landmarks keypoints_3d;
  CHECK_EQ(frame.landmarks_.size(), descriptor_mask.size());
  for (size_t i = 0; i < frame.landmarks_.size(); i++) {
    if (descriptor_mask[i]) {
      const LandmarkId& id = frame.landmarks_[i];
      // Check that the id is in the points map
      if (W_points_with_ids.find(id) != W_points_with_ids.end()) {
        // Keep track of keypoints and other data associated with observed
        // landmarks that are in the backend's points map.
        keypoints.push_back(frame.keypoints_.at(i));
        undistorted_bearing_vectors.push_back(frame.versors_.at(i));
        undistorted_keypoints_with_status.push_back(
            frame.keypoints_undistorted_.at(i));

        // Convert point from world frame to local camera frame so that the
        // reference frame matches the convention used in the stereo case.
        // TODO(marcus): unit test to make sure ref frame is correct for these
        // points
        Landmark cam_keypoint_3d =
            (W_Pose_Blkf * B_Pose_camLrect_).inverse() * W_points_with_ids.at(id);
        keypoints_3d.push_back(cam_keypoint_3d);
      } else {
        VLOG(10) << "ProcessAndAddMonoFrame: landmark id not in world points!";
      }
    } else {
      VLOG(10) << "ProcessAndAddMonoFrame: landmark not in backend! Remove this message.";
    }
  }

  // Re-generate descriptors for remaining keypoints if necessary.
  if (keypoints.size() < keypoints_for_descriptor_compute.size()) {
    VLOG(10) << "ProcessAndAddMonoFrame: recomputing descriptors.";
    // Convert and compute for culled keypoints, a subset of frame.keypoints_
    keypoints_for_descriptor_compute.clear();
    cv::KeyPoint::convert(keypoints, keypoints_for_descriptor_compute);
    descriptors_mat = OrbDescriptor();
    orb_feature_detector_->compute(
        frame.img_, keypoints_for_descriptor_compute, descriptors_mat);
  }
  OrbDescriptorVec descriptors_vec;
  descriptorMatToVec(descriptors_mat, &descriptors_vec);

  // Build and store LCDFrame object.
  db_frames_.push_back(
      std::make_shared<LCDFrame>(frame.timestamp_,
                                 FrameId(db_frames_.size()),
                                 frame.id_,
                                 keypoints_for_descriptor_compute,
                                 keypoints_3d,
                                 descriptors_vec,
                                 descriptors_mat,
                                 undistorted_bearing_vectors));

  CHECK(!db_frames_.empty());
  return db_frames_.back()->id_;
}

/* ------------------------------------------------------------------------ */
FrameId LoopClosureDetector::processAndAddStereoFrame(
    const StereoFrame& stereo_frame) {
  std::vector<cv::KeyPoint> keypoints;
  OrbDescriptor descriptors_mat;
  OrbDescriptorVec descriptors_vec;
  getNewFeaturesAndDescriptors(
      stereo_frame.left_frame_.img_, &keypoints, &descriptors_mat);
  descriptorMatToVec(descriptors_mat, &descriptors_vec);

  // Fill StereoFrame with ORB keypoints and perform stereo matching.
  StereoFrame cp_stereo_frame(stereo_frame);
  rewriteStereoFrameFeatures(keypoints, &cp_stereo_frame);

  // Build and store LCDFrame object.
  db_frames_.push_back(std::make_shared<StereoLCDFrame>(
      cp_stereo_frame.timestamp_,
      db_frames_.size(),
      cp_stereo_frame.id_,
      keypoints,
      // keypoints_3d_ are in local (camera) frame
      cp_stereo_frame.keypoints_3d_,
      descriptors_vec,
      descriptors_mat,
      cp_stereo_frame.left_frame_.versors_,
      cp_stereo_frame.left_keypoints_rectified_,
      cp_stereo_frame.right_keypoints_rectified_));

  CHECK(!db_frames_.empty());
  return db_frames_.back()->id_;
}

/* ------------------------------------------------------------------------ */
void LoopClosureDetector::getNewFeaturesAndDescriptors(
    const cv::Mat& img,
    std::vector<cv::KeyPoint>* keypoints,
    OrbDescriptor* descriptors_mat) {
  CHECK_NOTNULL(keypoints);
  CHECK_NOTNULL(descriptors_mat);
  // TODO(marcus): switch on feature type (orb, etc) when more are supported
  // Extract ORB features and construct descriptors_vec.
  orb_feature_detector_->detectAndCompute(
      img, cv::Mat(), *keypoints, *descriptors_mat);
}

/* ------------------------------------------------------------------------ */
void LoopClosureDetector::descriptorMatToVec(
    const OrbDescriptor& descriptors_mat,
    OrbDescriptorVec* descriptors_vec) {
  CHECK_NOTNULL(descriptors_vec);

  // TODO(marcus): tied to ORB, need to generalize!
  int L = orb_feature_detector_->descriptorSize();
  descriptors_vec->resize(descriptors_mat.size().height);

  for (size_t i = 0; i < descriptors_vec->size(); i++) {
    (*descriptors_vec)[i] =
        cv::Mat(1, L, descriptors_mat.type());  // one row only
    descriptors_mat.row(i).copyTo((*descriptors_vec)[i].row(0));
  }
}

/* ------------------------------------------------------------------------ */
void LoopClosureDetector::detectLoop(const FrameId& frame_id,
                                     LoopResult* result) {
  CHECK_NOTNULL(result);

  result->query_id_ = frame_id;

  // Create BOW representation of descriptors.
  DBoW2::BowVector bow_vec;
  DCHECK(db_BoW_);
  db_BoW_->getVocabulary()->transform(db_frames_[frame_id]->descriptors_vec_,
                                      bow_vec);

  int max_possible_match_id = frame_id - lcd_params_.recent_frames_window_;
  if (max_possible_match_id < 0) max_possible_match_id = 0;

  // Query for BoW vector matches in database.
  DBoW2::QueryResults query_result;
  db_BoW_->query(bow_vec,
                 query_result,
                 lcd_params_.max_db_results_,
                 max_possible_match_id);

  // Add current BoW vector to database.
  db_BoW_->add(bow_vec);

  if (query_result.empty()) {
    result->status_ = LCDStatus::NO_MATCHES;
  } else {
    double nss_factor = 1.0;
    if (lcd_params_.use_nss_) {
      nss_factor = db_BoW_->getVocabulary()->score(bow_vec, latest_bowvec_);
    } else {
      LOG(ERROR) << "Setting use_nss as false is deprecated. ";
    }

    if (lcd_params_.use_nss_ && nss_factor < lcd_params_.min_nss_factor_) {
      result->status_ = LCDStatus::LOW_NSS_FACTOR;
    } else {
      // Remove low scores from the QueryResults based on nss.
      DBoW2::QueryResults::iterator query_it =
          lower_bound(query_result.begin(),
                      query_result.end(),
                      DBoW2::Result(0, lcd_params_.alpha_ * nss_factor),
                      DBoW2::Result::geq);
      if (query_it != query_result.end()) {
        query_result.resize(query_it - query_result.begin());
      }

      // Begin grouping and checking matches.
      if (query_result.empty()) {
        result->status_ = LCDStatus::LOW_SCORE;
      } else {
        // Set best candidate to highest scorer.
        result->match_id_ = query_result[0].Id;

        // Compute islands in the matches.
        // An island is a group of matches with close frame_ids.
        std::vector<MatchIsland> islands;
        lcd_tp_wrapper_->computeIslands(&query_result, &islands);

        if (islands.empty()) {
          result->status_ = LCDStatus::NO_GROUPS;
        } else {
          // Find the best island grouping using MatchIsland sorting.
          const MatchIsland& best_island =
              *std::max_element(islands.begin(), islands.end());

          // Run temporal constraint check on this best island.
          bool pass_temporal_constraint =
              lcd_tp_wrapper_->checkTemporalConstraint(frame_id, best_island);

          if (!pass_temporal_constraint) {
            result->status_ = LCDStatus::FAILED_TEMPORAL_CONSTRAINT;
          } else {
            // Perform geometric verification check.
            gtsam::Pose3 camMatch_T_camQuery_2d;

            // Find correspondences between keypoints.
            KeypointMatches matches_match_query;
            computeDescriptorMatches(
                db_frames_[result->match_id_]->descriptors_mat_,
                db_frames_[result->query_id_]->descriptors_mat_,
                &matches_match_query,
                true);

            std::vector<int> inliers;
            bool pass_geometric_verification =
                geometricVerificationCam2d2d(result->match_id_,
                                             result->query_id_,
                                             matches_match_query,
                                             &camMatch_T_camQuery_2d,
                                             &inliers);

            if (!pass_geometric_verification) {
              result->status_ = LCDStatus::FAILED_GEOM_VERIFICATION;
            } else {
              gtsam::Pose3 bodyMatch_T_bodyQuery_3d;
              bool pass_3d_pose_compute =
                  recoverPoseBody(result->match_id_,
                                  result->query_id_,
                                  camMatch_T_camQuery_2d,
                                  matches_match_query,
                                  &bodyMatch_T_bodyQuery_3d,
                                  &inliers);

              if (!pass_3d_pose_compute) {
                result->status_ = LCDStatus::FAILED_POSE_RECOVERY;
              } else {
                result->relative_pose_ = bodyMatch_T_bodyQuery_3d;
                result->status_ = LCDStatus::LOOP_DETECTED;
              }
            }
          }
        }
      }
    }
  }

  // Update latest bowvec for normalized similarity scoring (NSS).
  if (static_cast<int>(frame_id + 1) > lcd_params_.recent_frames_window_) {
    latest_bowvec_ = bow_vec;
  } else {
    VLOG(3) << "LoopClosureDetector: Not enough frames processed.";
  }
}

/* ------------------------------------------------------------------------ */
bool LoopClosureDetector::geometricVerificationCam2d2d(
    const FrameId& ref_id,
    const FrameId& cur_id,
    const KeypointMatches& matches_match_query,
    gtsam::Pose3* camMatch_T_camQuery_2d,
    std::vector<int>* inliers) {
  CHECK_NOTNULL(camMatch_T_camQuery_2d);
  CHECK_NOTNULL(inliers);

  TrackingStatusPose result;
  if (matches_match_query.empty()) {
    VLOG(10) << "LoopClosureDetector: failure to find matching keypoints "
                "between reference and current frames."
             << "\n reference id: " << ref_id << " current id: " << cur_id;
    result = std::make_pair(TrackingStatus::INVALID, gtsam::Pose3::identity());
  } else {
    result = tracker_.geometricOutlierRejection2d2d(
        db_frames_[ref_id]->bearing_vectors_,
        db_frames_[cur_id]->bearing_vectors_,
        matches_match_query,
        inliers);

    *camMatch_T_camQuery_2d = result.second;
  }

  if (logger_)
    logger_->logGeometricVerification(db_frames_[cur_id]->timestamp_,
                                      db_frames_[ref_id]->timestamp_,
                                      *camMatch_T_camQuery_2d);

  if (result.first == TrackingStatus::VALID) return true;
  return false;
}

/* ------------------------------------------------------------------------ */
bool LoopClosureDetector::recoverPoseBody(
    const FrameId& ref_id,
    const FrameId& cur_id,
    const gtsam::Pose3& camMatch_T_camQuery_2d,
    const KeypointMatches& matches_match_query,
    gtsam::Pose3* bodyMatch_T_bodyQuery_3d,
    std::vector<int>* inliers) {
  CHECK_NOTNULL(bodyMatch_T_bodyQuery_3d);
  CHECK_NOTNULL(inliers);

  gtsam::Pose3 camMatch_T_camQuery_3d;
  bool success = false;
  if (lcd_params_.use_pnp_pose_recovery_) {
    gtsam::Pose3 camMatch_T_camQuery_2d_copy(
        camMatch_T_camQuery_2d);  // because original is const

    BearingVectors camQuery_bearing_vectors;
    Landmarks camMatch_points;
    // TODO(marucs): consider adding this back in for ransac from inliers only.
    // for (const int& i : *inliers) {
    //   CHECK_LT(i, matches_match_query.size());
    //   const KeypointMatch& it = matches_match_query.at(i);
    for (const KeypointMatch& it : matches_match_query) {
      const BearingVector& query_bearing =
          db_frames_[cur_id]->bearing_vectors_.at(it.second);
      const Landmark& match_point =
          db_frames_[ref_id]->keypoints_3d_.at(it.first);
      camQuery_bearing_vectors.push_back(query_bearing);
      camMatch_points.push_back(match_point);
    }

    success = tracker_.pnp(camQuery_bearing_vectors,
                           camMatch_points,
                           &camMatch_T_camQuery_3d,
                           inliers,
                           &camMatch_T_camQuery_2d_copy);
  } else {
    TrackingStatusPose result;
    if (tracker_.tracker_params_.ransac_use_1point_stereo_) {
      // For 1pt we need stereo, so cast to derived form.
      StereoLCDFrame::Ptr ref_stereo_lcd_frame = nullptr;
      StereoLCDFrame::Ptr cur_stereo_lcd_frame = nullptr;
      ref_stereo_lcd_frame =
          std::dynamic_pointer_cast<StereoLCDFrame>(db_frames_[ref_id]);
      cur_stereo_lcd_frame =
          std::dynamic_pointer_cast<StereoLCDFrame>(db_frames_[cur_id]);
      if (!ref_stereo_lcd_frame || !cur_stereo_lcd_frame) {
        LOG(FATAL) << "LoopClosureDetector: Error casting to StereoLCDFrame. "
                      "Cannot have ransac_use_1point_stereo_ enabled without "
                      "stereo frontend inputs.";
      }

      std::pair<TrackingStatusPose, gtsam::Matrix3> result_full =
          tracker_.geometricOutlierRejection3d3dGivenRotation(
              ref_stereo_lcd_frame->left_keypoints_rectified_,
              ref_stereo_lcd_frame->right_keypoints_rectified_,
              cur_stereo_lcd_frame->left_keypoints_rectified_,
              cur_stereo_lcd_frame->right_keypoints_rectified_,
              ref_stereo_lcd_frame->keypoints_3d_,
              cur_stereo_lcd_frame->keypoints_3d_,
              stereo_camera_,
              matches_match_query,
              camMatch_T_camQuery_2d.rotation(),
              inliers);
      result = result_full.first;
      camMatch_T_camQuery_3d = result.second;
    } else {
      result = tracker_.geometricOutlierRejection3d3d(
          db_frames_[ref_id]->keypoints_3d_,
          db_frames_[cur_id]->keypoints_3d_,
          matches_match_query,
          inliers);
      camMatch_T_camQuery_3d = result.second;
    }
    if (result.first == TrackingStatus::VALID) success = true;
  }
  if (lcd_params_.refine_pose_) {
    camMatch_T_camQuery_3d = refinePoses(
        ref_id, cur_id, camMatch_T_camQuery_3d, matches_match_query);
  }

  transformCameraPoseToBodyPose(camMatch_T_camQuery_3d,
                                bodyMatch_T_bodyQuery_3d);

  if (logger_)
    logger_->logPoseRecovery(db_frames_[cur_id]->timestamp_,
                             db_frames_[ref_id]->timestamp_,
                             *bodyMatch_T_bodyQuery_3d);

  return success;
}

gtsam::Pose3 LoopClosureDetector::refinePoses(
    const FrameId ref_id,
    const FrameId cur_id,
    const gtsam::Pose3& camMatch_T_camQuery_3d,
    const KeypointMatches& matches_match_query) {
  gtsam::NonlinearFactorGraph nfg;
  gtsam::Values values;

  // TODO camMatch_T_camQuery rename to camMatch_T_camQuery
  gtsam::Key key_match = gtsam::Symbol('x', ref_id);
  gtsam::Key key_query = gtsam::Symbol('x', cur_id);
  values.insert(key_match, gtsam::Pose3::identity());
  values.insert(key_query, camMatch_T_camQuery_3d);

  gtsam::SharedNoiseModel noise = gtsam::noiseModel::Unit::Create(6);
  nfg.add(gtsam::PriorFactor<gtsam::Pose3>(
      key_match, gtsam::Pose3::identity(), noise));

  gtsam::SharedNoiseModel noise_stereo = gtsam::noiseModel::Unit::Create(3);

  gtsam::SmartStereoProjectionParams smart_factors_params;
  smart_factors_params =
      SmartFactorParams(gtsam::HESSIAN,             // JACOBIAN_SVD
                        gtsam::ZERO_ON_DEGENERACY,  // IGNORE_DEGENERACY
                        false,                      // ThrowCherality = false
                        true);                      // verboseCherality = true
  smart_factors_params.setRankTolerance(1);
  smart_factors_params.setLandmarkDistanceThreshold(10);
  smart_factors_params.setRetriangulationThreshold(0.001);
  smart_factors_params.setDynamicOutlierRejectionThreshold(3);

  // Cast to stereo because we need access to left and right undistorted
  // keypoints currently.
  // refinePoses does not work in mono.
  StereoLCDFrame::Ptr ref_stereo_lcd_frame = nullptr;
  StereoLCDFrame::Ptr cur_stereo_lcd_frame = nullptr;
  ref_stereo_lcd_frame =
      std::dynamic_pointer_cast<StereoLCDFrame>(db_frames_.at(ref_id));
  cur_stereo_lcd_frame =
      std::dynamic_pointer_cast<StereoLCDFrame>(db_frames_.at(cur_id));
  if (!ref_stereo_lcd_frame || !cur_stereo_lcd_frame) {
    LOG(FATAL) << "LoopClosureDetector: Error casting to StereoLCDFrame. "
                  "Cannot have ransac_use_1point_stereo_ enabled without "
                  "stereo frontend inputs.";
  }

  for (size_t i = 0; i < matches_match_query.size(); i++) {
    KeypointCV undistorted_rectified_left_match_keypoint =
        (ref_stereo_lcd_frame->left_keypoints_rectified_
             .at(matches_match_query[i].first)
             .second);
    KeypointCV undistorted_rectified_right_match_keypoint =
        (ref_stereo_lcd_frame->right_keypoints_rectified_
             .at(matches_match_query[i].first)
             .second);

    gtsam::StereoPoint2 sp_match_i(undistorted_rectified_left_match_keypoint.x,
                                   undistorted_rectified_right_match_keypoint.x,
                                   undistorted_rectified_left_match_keypoint.y);

    SmartStereoFactor stereo_factor_i(noise_stereo, smart_factors_params);

    stereo_factor_i.add(
        sp_match_i, key_match, stereo_camera_->getStereoCalib());

    KeypointCV undistorted_rectified_left_query_keypoint =
        (cur_stereo_lcd_frame->left_keypoints_rectified_
             .at(matches_match_query[i].second)
             .second);
    KeypointCV undistorted_rectified_right_query_keypoint =
        (cur_stereo_lcd_frame->right_keypoints_rectified_
             .at(matches_match_query[i].second)
             .second);

    gtsam::StereoPoint2 sp_query_i(undistorted_rectified_left_query_keypoint.x,
                                   undistorted_rectified_right_query_keypoint.x,
                                   undistorted_rectified_left_query_keypoint.y);


    stereo_factor_i.add(
        sp_query_i, key_query, stereo_camera_->getStereoCalib());

    nfg.add(stereo_factor_i);
  }

  gtsam::LevenbergMarquardtParams params;
  params.setVerbosityLM("ERROR");
  try {
    values = gtsam::LevenbergMarquardtOptimizer(nfg, values, params).optimize();
  } catch (const gtsam::CheiralityException& e) {
    LOG(ERROR) << e.what();
  } catch (const gtsam::StereoCheiralityException& e) {
    LOG(ERROR) << e.what();
  } catch (const gtsam::OutOfRangeThreadsafe& e) {
    LOG(ERROR) << e.what();
  } catch (const std::out_of_range& e) {
    LOG(ERROR) << e.what();
  } catch (const std::exception& e) {
    // Catch anything thrown within try block that derives from
    // std::exception.
    LOG(ERROR) << e.what();
  } catch (...) {
    // Catch the rest of exceptions.
    LOG(ERROR) << "Unrecognized exception.";
  }

  return values.at<gtsam::Pose3>(key_query);
}

/* ------------------------------------------------------------------------ */
const gtsam::Pose3 LoopClosureDetector::getWPoseMap() const {
  if (W_Pose_Blkf_estimates_.size() > 1) {
    CHECK(pgo_);
    const gtsam::Pose3& w_Pose_Bkf_estim = W_Pose_Blkf_estimates_.back();
    const gtsam::Pose3& w_Pose_Bkf_optimal =
        pgo_->calculateEstimate().at<gtsam::Pose3>(
            W_Pose_Blkf_estimates_.size() - 1);

    return w_Pose_Bkf_optimal.between(w_Pose_Bkf_estim);
  }

  return gtsam::Pose3::identity();
}

/* ------------------------------------------------------------------------ */
const gtsam::Values LoopClosureDetector::getPGOTrajectory() const {
  CHECK(pgo_);
  return pgo_->calculateEstimate();
}

/* ------------------------------------------------------------------------ */
const gtsam::NonlinearFactorGraph LoopClosureDetector::getPGOnfg() const {
  CHECK(pgo_);
  return pgo_->getFactorsUnsafe();
}

/* ------------------------------------------------------------------------ */
void LoopClosureDetector::setDatabase(const OrbDatabase& db) {
  db_BoW_ = VIO::make_unique<OrbDatabase>(db);
}

/* ------------------------------------------------------------------------ */
void LoopClosureDetector::setVocabulary(const OrbVocabulary& voc) {
  db_BoW_->setVocabulary(voc);
}

/* ------------------------------------------------------------------------ */
void LoopClosureDetector::print() const {
  // TODO(marcus): implement
}

/* ------------------------------------------------------------------------ */
void LoopClosureDetector::rewriteStereoFrameFeatures(
    const std::vector<cv::KeyPoint>& keypoints,
    StereoFrame* stereo_frame) const {
  CHECK_NOTNULL(stereo_frame);

  // Populate frame keypoints with ORB features instead of the normal
  // VIO features that came with the StereoFrame.
  Frame* left_frame_mutable = &stereo_frame->left_frame_;
  Frame* right_frame_mutable = &stereo_frame->right_frame_;
  CHECK_NOTNULL(left_frame_mutable);
  CHECK_NOTNULL(right_frame_mutable);

  // Clear all relevant fields.
  left_frame_mutable->keypoints_.clear();
  left_frame_mutable->versors_.clear();
  left_frame_mutable->scores_.clear();
  right_frame_mutable->keypoints_.clear();
  right_frame_mutable->versors_.clear();
  right_frame_mutable->scores_.clear();
  stereo_frame->keypoints_depth_.clear();
  stereo_frame->keypoints_3d_.clear();
  stereo_frame->left_keypoints_rectified_.clear();
  stereo_frame->right_keypoints_rectified_.clear();

  // Reserve space in all relevant fields
  left_frame_mutable->keypoints_.reserve(keypoints.size());
  left_frame_mutable->versors_.reserve(keypoints.size());
  left_frame_mutable->scores_.reserve(keypoints.size());
  right_frame_mutable->keypoints_.reserve(keypoints.size());
  right_frame_mutable->versors_.reserve(keypoints.size());
  right_frame_mutable->scores_.reserve(keypoints.size());
  stereo_frame->keypoints_depth_.reserve(keypoints.size());
  stereo_frame->keypoints_3d_.reserve(keypoints.size());
  stereo_frame->left_keypoints_rectified_.reserve(keypoints.size());
  stereo_frame->right_keypoints_rectified_.reserve(keypoints.size());

  // stereo_frame->setIsRectified(false);

  // Add ORB keypoints.
  for (const cv::KeyPoint& keypoint : keypoints) {
    left_frame_mutable->keypoints_.push_back(keypoint.pt);
    left_frame_mutable->versors_.push_back(
<<<<<<< HEAD
        UndistorterRectifier::UndistortKeypointAndGetVersor(
            keypoint.pt, left_frame_mutable->cam_param_));
=======
        UndistorterRectifier::GetBearingVector(keypoint.pt, left_frame_mutable->cam_param_));
>>>>>>> cdebf306
    left_frame_mutable->scores_.push_back(1.0);
  }

  // Automatically match keypoints in right image with those in left.
  stereo_matcher_->sparseStereoReconstruction(stereo_frame);
  stereo_frame->checkStereoFrame();
}

/* ------------------------------------------------------------------------ */
cv::Mat LoopClosureDetector::computeAndDrawMatchesBetweenFrames(
    const cv::Mat& query_img,
    const cv::Mat& match_img,
    const FrameId& query_id,
    const FrameId& match_id,
    bool cut_matches) const {
  std::vector<DMatchVec> matches;
  DMatchVec good_matches;

  // Use the Lowe's Ratio Test only if asked.
  double lowe_ratio = 1.0;
  if (cut_matches) lowe_ratio = lcd_params_.lowe_ratio_;

  // TODO(marcus): this can use computeDescriptorMatches() as well...
  orb_feature_matcher_->knnMatch(db_frames_[query_id]->descriptors_mat_,
                                 db_frames_[match_id]->descriptors_mat_,
                                 matches,
                                 2u);

  for (const DMatchVec& match : matches) {
    if (match.at(0).distance < lowe_ratio * match.at(1).distance) {
      good_matches.push_back(match[0]);
    }
  }

  // Draw matches.
  cv::Mat img_matches;
  cv::drawMatches(query_img,
                  db_frames_.at(query_id)->keypoints_,
                  match_img,
                  db_frames_.at(match_id)->keypoints_,
                  good_matches,
                  img_matches,
                  cv::Scalar(255, 0, 0),
                  cv::Scalar(0, 255, 0));

  return img_matches;
}

/* ------------------------------------------------------------------------ */
void LoopClosureDetector::transformCameraPoseToBodyPose(
    const gtsam::Pose3& camMatch_T_camQuery,
    gtsam::Pose3* bodyMatch_T_bodyQuery) const {
  CHECK_NOTNULL(bodyMatch_T_bodyQuery);
  *bodyMatch_T_bodyQuery =
      B_Pose_camLrect_ * camMatch_T_camQuery * B_Pose_camLrect_.inverse();
}

/* ------------------------------------------------------------------------ */
void LoopClosureDetector::transformBodyPoseToCameraPose(
    const gtsam::Pose3& bodyMatch_T_bodyQuery,
    gtsam::Pose3* camMatch_T_camQuery) const {
  CHECK_NOTNULL(camMatch_T_camQuery);
  *camMatch_T_camQuery =
      B_Pose_camLrect_.inverse() * bodyMatch_T_bodyQuery * B_Pose_camLrect_;
}

/* ------------------------------------------------------------------------ */
void LoopClosureDetector::computeDescriptorMatches(
    const OrbDescriptor& ref_descriptors,
    const OrbDescriptor& cur_descriptors,
    KeypointMatches* matches_match_query,
    bool cut_matches) const {
  CHECK_NOTNULL(matches_match_query);
  matches_match_query->clear();

  // Get two best matches between frame descriptors.
  std::vector<DMatchVec> matches;
  double lowe_ratio = 1.0;
  if (cut_matches) lowe_ratio = lcd_params_.lowe_ratio_;

  orb_feature_matcher_->knnMatch(cur_descriptors, ref_descriptors, matches, 2u);

  const size_t& n_matches = matches.size();
  for (size_t i = 0; i < n_matches; i++) {
    const DMatchVec& match = matches[i];
    if (match.size() < 2) continue;
    if (match[0].distance < lowe_ratio * match[1].distance) {
      // Store trainIdx first because this represents the kpt from the
      // ref frame. For LCD, this would be the match and not the query.
      // For tracker outlier-rejection we use (ref, cur) always.
      matches_match_query->push_back(
          std::make_pair(match[0].trainIdx, match[0].queryIdx));
    }
  }
}

/* ------------------------------------------------------------------------ */
void LoopClosureDetector::initializePGO(const OdometryFactor& factor) {
  CHECK(lcd_state_ == LcdState::Bootstrap);
  CHECK_EQ(factor.cur_key_, 0u);

  W_Pose_Blkf_estimates_.push_back(factor.W_Pose_Blkf_);

  // This push_back should be out above (and remove the one inside
  // addOdometryFactorAndOptimize. Not doing it now bcs code assumes that
  // addOdometryFactorAndOptimize does that...
  W_Pose_Blkf_estimates_.push_back(factor.W_Pose_Blkf_);

  gtsam::NonlinearFactorGraph init_nfg;
  gtsam::Values init_val;

  init_val.insert(gtsam::Symbol(factor.cur_key_), factor.W_Pose_Blkf_);

  init_nfg.add(gtsam::PriorFactor<gtsam::Pose3>(
      gtsam::Symbol(factor.cur_key_), factor.W_Pose_Blkf_, factor.noise_));

  CHECK(pgo_);
  pgo_->update(init_nfg, init_val);

  lcd_state_ = LcdState::Nominal;
}

/* ------------------------------------------------------------------------ */
// TODO(marcus): only add nodes if they're x dist away from previous node
// TODO(marcus): consider making the keys of OdometryFactor minus one each so
// that the extra check in here isn't needed...
void LoopClosureDetector::addOdometryFactorAndOptimize(
    const OdometryFactor& factor) {
  CHECK(lcd_state_ == LcdState::Nominal);
  CHECK_GT(factor.cur_key_, 0u);

  W_Pose_Blkf_estimates_.push_back(factor.W_Pose_Blkf_);

  CHECK_LE(factor.cur_key_, W_Pose_Blkf_estimates_.size())
      << "New odometry factor has a key that is too high.";

  gtsam::NonlinearFactorGraph nfg;
  gtsam::Values value;

  const gtsam::Values& optimized_values = pgo_->calculateEstimate();
  CHECK_EQ(factor.cur_key_, optimized_values.size());
  const gtsam::Pose3& estimated_last_pose =
      optimized_values.at<gtsam::Pose3>(factor.cur_key_ - 1);

  const gtsam::Pose3& B_llkf_Pose_lkf =
      W_Pose_Blkf_estimates_.at(factor.cur_key_ - 1)
          .between(factor.W_Pose_Blkf_);
  value.insert(gtsam::Symbol(factor.cur_key_),
               estimated_last_pose.compose(B_llkf_Pose_lkf));

  nfg.add(gtsam::BetweenFactor<gtsam::Pose3>(gtsam::Symbol(factor.cur_key_ - 1),
                                             gtsam::Symbol(factor.cur_key_),
                                             B_llkf_Pose_lkf,
                                             factor.noise_));

  CHECK(pgo_);
  pgo_->update(nfg, value);
}

/* ------------------------------------------------------------------------ */
void LoopClosureDetector::addLoopClosureFactorAndOptimize(
    const LoopClosureFactor& factor) {
  CHECK(lcd_state_ == LcdState::Nominal);

  gtsam::NonlinearFactorGraph nfg;

  nfg.add(gtsam::BetweenFactor<gtsam::Pose3>(gtsam::Symbol(factor.ref_key_),
                                             gtsam::Symbol(factor.cur_key_),
                                             factor.ref_Pose_cur_,
                                             factor.noise_));

  // Only optimize if we don't have other potential loop closures to process.
  CHECK(is_backend_queue_filled_cb_);
  // True if backend input queue is empty or we have cached enough LCs.
  bool do_optimize =
      num_lc_unoptimized_ >= lcd_params_.max_lc_cached_before_optimize_ ||
      !is_backend_queue_filled_cb_();

  if (!do_optimize) {
    num_lc_unoptimized_++;
  } else {
    num_lc_unoptimized_ = 0;
  }

  CHECK(pgo_);
  pgo_->update(nfg, gtsam::Values(), do_optimize);
}

}  // namespace VIO<|MERGE_RESOLUTION|>--- conflicted
+++ resolved
@@ -70,11 +70,7 @@
       W_Pose_Blkf_estimates_(),
       num_lc_unoptimized_(0),
       logger_(nullptr) {
-<<<<<<< HEAD
   gtsam::Vector6 precisions;
-=======
-  Vector6 precisions;
->>>>>>> cdebf306
   precisions.head<3>().setConstant(lcd_params_.betweenRotationPrecision_);
   precisions.tail<3>().setConstant(lcd_params_.betweenTranslationPrecision_);
   shared_noise_model_ = gtsam::noiseModel::Diagonal::Precisions(precisions);
@@ -886,12 +882,7 @@
   for (const cv::KeyPoint& keypoint : keypoints) {
     left_frame_mutable->keypoints_.push_back(keypoint.pt);
     left_frame_mutable->versors_.push_back(
-<<<<<<< HEAD
-        UndistorterRectifier::UndistortKeypointAndGetVersor(
-            keypoint.pt, left_frame_mutable->cam_param_));
-=======
         UndistorterRectifier::GetBearingVector(keypoint.pt, left_frame_mutable->cam_param_));
->>>>>>> cdebf306
     left_frame_mutable->scores_.push_back(1.0);
   }
 
@@ -993,8 +984,6 @@
   CHECK(lcd_state_ == LcdState::Bootstrap);
   CHECK_EQ(factor.cur_key_, 0u);
 
-  W_Pose_Blkf_estimates_.push_back(factor.W_Pose_Blkf_);
-
   // This push_back should be out above (and remove the one inside
   // addOdometryFactorAndOptimize. Not doing it now bcs code assumes that
   // addOdometryFactorAndOptimize does that...
