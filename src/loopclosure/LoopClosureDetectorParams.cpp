--- conflicted
+++ resolved
@@ -16,124 +16,8 @@
 
 namespace VIO {
 
-<<<<<<< HEAD
 LoopClosureDetectorParams::LoopClosureDetectorParams()
     : PipelineParams("Loop Closure Parameters") {
-=======
-LoopClosureDetectorParams::LoopClosureDetectorParams(
-    int image_width,
-    int image_height,
-    double focal_length,
-    cv::Point2d principle_point,
-
-    bool use_nss,
-    float alpha,
-    int min_temporal_matches,
-    int recent_frames_window,
-    int max_db_results,
-    float min_nss_factor,
-    int min_matches_per_island,
-    int max_intraisland_gap,
-    int max_nrFrames_between_islands,
-    int max_nrFrames_between_queries,
-
-    GeomVerifOption geom_check,
-    int min_correspondences,
-    int max_ransac_iterations_mono,
-    double ransac_probability_mono,
-    double ransac_threshold_mono,
-    bool ransac_randomize_mono,
-    double ransac_inlier_threshold_mono,
-
-    PoseRecoveryOption pose_recovery_option,
-    int max_ransac_iterations_stereo,
-    double ransac_probability_stereo,
-    double ransac_threshold_stereo,
-    bool ransac_randomize_stereo,
-    double ransac_inlier_threshold_stereo,
-    bool use_mono_rot,
-    bool refine_pose,
-    double lowe_ratio,
-#if CV_VERSION_MAJOR == 3
-    int matcher_type,
-#else
-    cv::DescriptorMatcher::MatcherType matcher_type,
-#endif
-
-    int nfeatures,
-    float scale_factor,
-    int nlevels,
-    int edge_threshold,
-    int first_level,
-    int WTA_K,
-#if CV_VERSION_MAJOR == 3
-    int score_type,
-#else
-    cv::ORB::ScoreType score_type,
-#endif
-    int patch_sze,
-    int fast_threshold,
-
-    double betweenRotationPrecision,
-    double betweenTranslationPrecision,
-
-    double pgo_rot_threshold,
-    double pgo_trans_threshold,
-    int max_lc_cached_before_optimize)
-    : PipelineParams("Loop Closure Parameters"),
-      image_width_(image_width),
-      image_height_(image_height),
-      focal_length_(focal_length),
-      principle_point_(principle_point),
-
-      use_nss_(use_nss),
-      alpha_(alpha),
-      min_temporal_matches_(min_temporal_matches),
-      recent_frames_window_(recent_frames_window),
-      max_db_results_(max_db_results),
-      min_nss_factor_(min_nss_factor),
-      min_matches_per_island_(min_matches_per_island),
-      max_intraisland_gap_(max_intraisland_gap),
-      max_nrFrames_between_islands_(max_nrFrames_between_islands),
-      max_nrFrames_between_queries_(max_nrFrames_between_queries),
-
-      geom_check_(geom_check),
-      min_correspondences_(min_correspondences),
-      max_ransac_iterations_mono_(max_ransac_iterations_mono),
-      ransac_probability_mono_(ransac_probability_mono),
-      ransac_threshold_mono_(ransac_threshold_mono),
-      ransac_randomize_mono_(ransac_randomize_mono),
-      ransac_inlier_threshold_mono_(ransac_inlier_threshold_mono),
-
-      pose_recovery_option_(pose_recovery_option),
-      max_ransac_iterations_stereo_(max_ransac_iterations_stereo),
-      ransac_probability_stereo_(ransac_probability_stereo),
-      ransac_threshold_stereo_(ransac_threshold_stereo),
-      ransac_randomize_stereo_(ransac_randomize_stereo),
-      ransac_inlier_threshold_stereo_(ransac_inlier_threshold_stereo),
-      use_mono_rot_(use_mono_rot),
-      refine_pose_(refine_pose),
-
-      lowe_ratio_(lowe_ratio),
-      matcher_type_(matcher_type),
-
-      nfeatures_(nfeatures),
-      scale_factor_(scale_factor),
-      nlevels_(nlevels),
-      edge_threshold_(edge_threshold),
-      first_level_(first_level),
-      WTA_K_(WTA_K),
-      score_type_(score_type),
-      patch_sze_(patch_sze),
-      fast_threshold_(fast_threshold),
-
-      betweenRotationPrecision_(betweenRotationPrecision),
-      betweenTranslationPrecision_(betweenTranslationPrecision),
-
-      pgo_rot_threshold_(pgo_rot_threshold),
-      pgo_trans_threshold_(pgo_trans_threshold),
-      max_lc_cached_before_optimize_(max_lc_cached_before_optimize) {
->>>>>>> cdebf306
   // Trivial sanity checks:
   CHECK(alpha_ > 0);
   CHECK(nfeatures_ >= 100);  // TODO(marcus): add more checks, change this one
@@ -197,13 +81,15 @@
   yaml_parser.getYamlParam("patch_sze", &patch_sze_);
   yaml_parser.getYamlParam("fast_threshold", &fast_threshold_);
   yaml_parser.getYamlParam("betweenRotationPrecision",
-<<<<<<< HEAD
                           &betweenRotationPrecision_);
   yaml_parser.getYamlParam("betweenTranslationPrecision",
                           &betweenTranslationPrecision_);
   yaml_parser.getYamlParam("pgo_rot_threshold", &pgo_rot_threshold_);
   yaml_parser.getYamlParam("pgo_trans_threshold", &pgo_trans_threshold_);
   yaml_parser.getYamlParam("gnc_alpha", &gnc_alpha_);
+
+  yaml_parser.getYamlParam("max_lc_cached_before_optimize",
+                           &max_lc_cached_before_optimize_);
 
   // Now manually change required parameters in tracker
   yaml_parser.getYamlParam("disparity_threshold",
@@ -248,15 +134,6 @@
                            &tracker_params_.optimize_2d2d_pose_from_inliers_);
   yaml_parser.getYamlParam("optimize_3d3d_pose_from_inliers",
                            &tracker_params_.optimize_3d3d_pose_from_inliers_);
-=======
-                           &betweenRotationPrecision_);
-  yaml_parser.getYamlParam("betweenTranslationPrecision",
-                           &betweenTranslationPrecision_);
-  yaml_parser.getYamlParam("pgo_rot_threshold", &pgo_rot_threshold_);
-  yaml_parser.getYamlParam("pgo_trans_threshold", &pgo_trans_threshold_);
-  yaml_parser.getYamlParam("max_lc_cached_before_optimize",
-                           &max_lc_cached_before_optimize_);
->>>>>>> cdebf306
 
   return true;
 }
@@ -326,9 +203,10 @@
                         pgo_rot_threshold_,
                         "pgo_trans_threshold_: ",
                         pgo_trans_threshold_,
-<<<<<<< HEAD
                         "gnc_alpha_",
-                        gnc_alpha_);
+                        gnc_alpha_,
+                        "max_lc_cached_before_optimize_",
+                        max_lc_cached_before_optimize_);
   LOG(INFO) << out.str();
 }
 
@@ -363,14 +241,8 @@
                lp2.betweenTranslationPrecision_) <= tol) &&
 
          (fabs(pgo_rot_threshold_ - lp2.pgo_rot_threshold_) <= tol) &&
-         (fabs(pgo_trans_threshold_ - lp2.pgo_trans_threshold_) <= tol);
-}
-
-=======
-                        "max_lc_cached_before_optimize_: ",
-                        max_lc_cached_before_optimize_);
-  LOG(INFO) << out.str();
-}
-
->>>>>>> cdebf306
+         (fabs(pgo_trans_threshold_ - lp2.pgo_trans_threshold_) <= tol) &&
+         (max_lc_cached_before_optimize_ == lp2.max_lc_cached_before_optimize_);
+}
+
 }  // namespace VIO