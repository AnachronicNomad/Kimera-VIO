/* ----------------------------------------------------------------------------
 * Copyright 2017, Massachusetts Institute of Technology,
 * Cambridge, MA 02139
 * All Rights Reserved
 * Authors: Luca Carlone, et al. (see THANKS for the full author list)
 * See LICENSE for the license information
 * -------------------------------------------------------------------------- */

/**
 * @file   Mesher.h
 * @brief  Build and visualize 2D mesh from Frame
 * @author Luca Carlone, AJ Haeffner, Antoni Rosinol
 */

#ifndef Mesher_H_
#define Mesher_H_

#include "StereoFrame.h"
#include "mesh/Mesh3D.h"

#include <stdlib.h>

#include <opengv/point_cloud/methods.hpp>

#include <opencv2/core/core.hpp>
#include "opencv2/features2d/features2d.hpp"
#include "opencv2/opencv.hpp"
#include <opencv2/imgproc/imgproc.hpp>
#include <opencv2/highgui/highgui.hpp>
#include <opencv2/viz/vizcore.hpp>

namespace VIO {
class Mesher {
public:
  Mesher()
    : mesh_() {}

  /* ------------------------------------------------------------------------ */
  // Update mesh: update structures keeping memory of the map before visualization
  void updateMesh3D(
      const std::unordered_map<LandmarkId, gtsam::Point3>& pointsWithIdVIO,
      std::shared_ptr<StereoFrame> stereoFrame,
      const gtsam::Pose3& leftCameraPose,
      const float& maxGradInTriangle = 50,
      const double& minRatioBetweenLargestAnSmallestSide = 0,
      const double& min_elongation_ratio = 0.5,
      const double& maxTriangleSide = 10,
      const bool& visualize = true);

  /* ------------------------------------------------------------------------ */
<<<<<<< HEAD
  // Cluster planes from the mesh.
  void clusterPlanesFromMesh(std::vector<Plane>* planes) const;
=======
  // Perform Mesh clustering.
  void clusterMesh(std::vector<TriangleCluster>* clusters,
                   const gtsam::Point3& plane_normal,
                   const double& plane_distance) const;

  /* ------------------------------------------------------------------------ */
  void getNonVioStereoPoints(
      std::shared_ptr<StereoFrame> stereoFrame,
      const gtsam::Pose3& leftCameraPose,
      std::unordered_map<LandmarkId, gtsam::Point3>* points_with_id_stereo) const;

  /* ------------------------------------------------------------------------ */
  // Extract lmk ids from triangle cluster.
  void extractLmkIdsFromTriangleClusters(
      const std::vector<TriangleCluster>& triangle_cluster,
      const std::unordered_map<LandmarkId, gtsam::Point3>& points_with_id_vio,
      LandmarkIds* lmk_ids) const;
>>>>>>> 93b893f8

  /* ------------------------------------------------------------------------ */
  // Clones underlying data structures encoding the mesh.
  void getVerticesMesh(cv::Mat* vertices_mesh) const;
  void getPolygonsMesh(cv::Mat* polygons_mesh) const;

private:
  Mesh3D mesh_;

private:
  /* ------------------------------------------------------------------------ */
  // Reduce the 3D mesh to the current VIO lmks only.
  void updatePolygonMeshToTimeHorizon(
      const std::unordered_map<LandmarkId, gtsam::Point3>& points_with_id_map,
      const gtsam::Pose3& leftCameraPose,
      double min_ratio_largest_smallest_side,
      double max_triangle_side,
      const bool& reduce_mesh_to_time_horizon = true);

  /* ------------------------------------------------------------------------ */
  // For a triangle defined by the 3d points p1, p2, and p3
  // compute ratio between largest side and smallest side (how elongated it is).
  double getRatioBetweenSmallestAndLargestSide(
      const double& d12,
      const double& d23,
      const double& d31,
      boost::optional<double &> minSide_out = boost::none,
      boost::optional<double &> maxSide_out = boost::none) const;

  /* ------------------------------------------------------------------------ */
  // For a triangle defined by the 3d points p1, p2, and p3
  // compute ratio between largest side and smallest side (how elongated it is)
  double getRatioBetweenTangentialAndRadialDisplacement(
      const Mesh3D::VertexPosition3D& p1,
      const Mesh3D::VertexPosition3D& p2,
      const Mesh3D::VertexPosition3D& p3,
      const gtsam::Pose3& leftCameraPose) const;

  /* ------------------------------------------------------------------------ */
  // Try to reject bad triangles, corresponding to outliers.
  void filterOutBadTriangles(const gtsam::Pose3& leftCameraPose,
                             double minRatioBetweenLargestAnSmallestSide,
                             double min_elongation_ratio,
                             double maxTriangleSide);

  /* ------------------------------------------------------------------------ */
  // Create a 3D mesh from a 2d mesh in pixel coordinates.
  // The 3D mesh is constructed by finding the 3D landmark corresponding to the
  // pixel in the 2d mesh. The correspondence is found using the frame parameter.
  // The 3D mesh contains, at any given time, only points that are in
  // points_with_id_map.
  void populate3dMeshTimeHorizon(const std::vector<cv::Vec6f>& mesh_2d,
      const std::unordered_map<LandmarkId, gtsam::Point3>& points_with_id_map,
      const Frame& frame,
      const gtsam::Pose3& leftCameraPose,
      double min_ratio_largest_smallest_side,
      double min_elongation_ratio,
      double max_triangle_side);

  /* ------------------------------------------------------------------------ */
  // Create a 3D mesh from 2D corners in an image.
  void populate3dMesh(
      const std::vector<cv::Vec6f>& mesh_2d, // cv::Vec6f assumes triangular mesh.
      const std::unordered_map<LandmarkId, gtsam::Point3>& points_with_id_map,
      const Frame& frame,
      const gtsam::Pose3& leftCameraPose,
      double min_ratio_largest_smallest_side,
      double min_elongation_ratio,
      double max_triangle_side);

  /* ------------------------------------------------------------------------ */
  // Calculate normals of each polygon in the mesh.
  void calculateNormals(std::vector<cv::Point3f>* normals);

  /* ------------------------------------------------------------------------ */
  // Calculate normal of a triangle, and return whether it was possible or not.
  // Calculating the normal of aligned points in 3D is not possible...
  bool calculateNormal(const Mesh3D::VertexPosition3D& p1,
                       const Mesh3D::VertexPosition3D& p2,
                       const Mesh3D::VertexPosition3D& p3,
                       cv::Point3f* normal) const;

  /* ------------------------------------------------------------------------ */
  // Is normal perpendicular to axis?
  bool isNormalPerpendicularToAxis(const cv::Point3f& axis,
                                   const cv::Point3f& normal,
                                   const double& tolerance) const;

  /* ------------------------------------------------------------------------ */
  // Is normal around axis?
  bool isNormalAroundAxis(const cv::Point3f& axis,
                          const cv::Point3f& normal,
                          const double& tolerance) const;

  /* ------------------------------------------------------------------------ */
  // Clusters normals given an axis, a set of normals and a
  // tolerance. The result is a vector of indices of the given set of normals
  // that are in the cluster.
  void clusterNormalsAroundAxis(const cv::Point3f& axis,
                                const std::vector<cv::Point3f>& normals,
                                const double& tolerance,
                                std::vector<int>* triangle_cluster);

  /* ------------------------------------------------------------------------ */
  // Clusters normals perpendicular to an axis. Given an axis, a set of normals
  // and a tolerance. The result is a vector of indices of the given set of
  // normals that are in the cluster.
  void clusterNormalsPerpendicularToAxis(const cv::Point3f& axis,
                                         const std::vector<cv::Point3f>& normals,
                                         const double& tolerance,
                                         std::vector<int>* cluster_normals_idx);

  /* ------------------------------------------------------------------------ */
  // Filter z component in triangle cluster.
  void clusterAtDistanceFromPlane(const double& plane_distance,
                                  const cv::Point3f& plane_normal,
                                  const double& distance_tolerance,
                                  TriangleCluster* triangle_cluster) const;

  /* ------------------------------------------------------------------------ */
  // Try to reject bad triangles, corresponding to outliers.
  bool isBadTriangle(const Mesh3D::Polygon& polygon,
                     const gtsam::Pose3& left_camera_pose,
                     const double& min_ratio_between_largest_an_smallest_side,
                     const double& min_elongation_ratio,
                     const double& max_triangle_side) const;

  /* ------------------------------------------------------------------------ */
  // Perform Mesh clustering of triangles on a plane given by a normal and a
  // distance to the origin.
  void clusterTrianglesOnPlane(TriangleCluster* clusters,
                               const gtsam::Unit3& plane_normal,
                               const double& plane_distance,
                               const double& normal_tolerance,
                               const double& distance_tolerance) const;

  /* ------------------------------------------------------------------------ */
  // Segment planes in the mesh, by using initial plane seeds.
  void segmentPlanesInMesh(std::vector<Plane>* seed_planes,
                           const double& normal_tolerance,
                           const double& distance_tolerance) const;

  /* ------------------------------------------------------------------------ */
  // Segment planes in the mesh, without having initial plane seeds.
  void segmentPlanesInMeshNaive(std::vector<Plane>* segmented_planes) const;

  /* ------------------------------------------------------------------------ */
  // Data association between planes.
  void associatePlanes(const std::vector<Plane>& segmented_planes,
                       std::vector<Plane>* planes,
                       const double& normal_tolerance,
                       const double& distance_tolerance) const;

  /* ------------------------------------------------------------------------ */
  // Extract lmk ids from a vector of triangle clusters.
  void extractLmkIdsFromVectorOfTriangleClusters(
      const std::vector<TriangleCluster>& triangle_cluster,
      LandmarkIds* lmk_ids) const;

  /* ------------------------------------------------------------------------ */
  // Extract lmk ids from triangle cluster.
  void extractLmkIdsFromTriangleCluster(const TriangleCluster& triangle_cluster,
                                        LandmarkIds* lmk_ids) const;
};

} // namespace VIO

#endif /* Mesher_H_ */

<|MERGE_RESOLUTION|>--- conflicted
+++ resolved
@@ -48,17 +48,14 @@
       const bool& visualize = true);
 
   /* ------------------------------------------------------------------------ */
-<<<<<<< HEAD
   // Cluster planes from the mesh.
-  void clusterPlanesFromMesh(std::vector<Plane>* planes) const;
-=======
-  // Perform Mesh clustering.
-  void clusterMesh(std::vector<TriangleCluster>* clusters,
-                   const gtsam::Point3& plane_normal,
-                   const double& plane_distance) const;
-
-  /* ------------------------------------------------------------------------ */
-  void getNonVioStereoPoints(
+  void clusterPlanesFromMesh(
+      std::vector<Plane>* planes,
+      const std::unordered_map<LandmarkId, gtsam::Point3>& points_with_id_vio)
+  const;
+
+  /* ------------------------------------------------------------------------ */
+  void appendNonVioStereoPoints(
       std::shared_ptr<StereoFrame> stereoFrame,
       const gtsam::Pose3& leftCameraPose,
       std::unordered_map<LandmarkId, gtsam::Point3>* points_with_id_stereo) const;
@@ -69,7 +66,6 @@
       const std::vector<TriangleCluster>& triangle_cluster,
       const std::unordered_map<LandmarkId, gtsam::Point3>& points_with_id_vio,
       LandmarkIds* lmk_ids) const;
->>>>>>> 93b893f8
 
   /* ------------------------------------------------------------------------ */
   // Clones underlying data structures encoding the mesh.
@@ -209,6 +205,7 @@
   /* ------------------------------------------------------------------------ */
   // Segment planes in the mesh, by using initial plane seeds.
   void segmentPlanesInMesh(std::vector<Plane>* seed_planes,
+                           const std::unordered_map<LandmarkId, gtsam::Point3>& points_with_id_vio,
                            const double& normal_tolerance,
                            const double& distance_tolerance) const;
 
@@ -227,12 +224,15 @@
   // Extract lmk ids from a vector of triangle clusters.
   void extractLmkIdsFromVectorOfTriangleClusters(
       const std::vector<TriangleCluster>& triangle_cluster,
+      const std::unordered_map<LandmarkId, gtsam::Point3>& points_with_id_vio,
       LandmarkIds* lmk_ids) const;
 
   /* ------------------------------------------------------------------------ */
   // Extract lmk ids from triangle cluster.
-  void extractLmkIdsFromTriangleCluster(const TriangleCluster& triangle_cluster,
-                                        LandmarkIds* lmk_ids) const;
+  void extractLmkIdsFromTriangleCluster(
+      const TriangleCluster& triangle_cluster,
+      const std::unordered_map<LandmarkId, gtsam::Point3>& points_with_id_vio,
+      LandmarkIds* lmk_ids) const;
 };
 
 } // namespace VIO
