/* ----------------------------------------------------------------------------
 * Copyright 2017, Massachusetts Institute of Technology,
 * Cambridge, MA 02139
 * All Rights Reserved
 * Authors: Luca Carlone, et al. (see THANKS for the full author list)
 * See LICENSE for the license information
 * -------------------------------------------------------------------------- */

/**
 * @file   testStereoFrame.h
 * @brief  test StereoFrame
 * @author Antoni Rosinol
 * @author Luca Carlone
 * @author Marcus Abate
 */

#include <iostream>

#include <gflags/gflags.h>
#include <glog/logging.h>
#include <gtest/gtest.h>

#include <gtsam/geometry/StereoCamera.h>

#include "kimera-vio/frontend/Frame.h"
#include "kimera-vio/frontend/StereoFrame.h"
#include "kimera-vio/frontend/StereoCamera.h"
#include "kimera-vio/frontend/StereoMatcher.h"
#include "kimera-vio/frontend/VisionFrontEndParams.h"
#include "kimera-vio/utils/Timer.h"

DECLARE_string(test_data_path);

using namespace gtsam;
using namespace std;
using namespace VIO;

// Data
static const double tol = 1e-7;
static const FrameId id = 0;
static const int64_t timestamp = 1;
static const string stereo_FLAGS_test_data_path(FLAGS_test_data_path +
                                                string("/ForStereoFrame/"));
static const string left_image_name = "left_img_0.png";
static const string right_image_name = "right_img_0.png";

void initializeData() {}

class StereoFrameFixture : public ::testing::Test {
 public:
  StereoFrameFixture() : cam_params_left(), cam_params_right(), tp() {
    cam_params_left.parseYAML(stereo_FLAGS_test_data_path + "/sensorLeft.yaml");
    cam_params_right.parseYAML(stereo_FLAGS_test_data_path +
                               "/sensorRight.yaml");

    // construct stereo camera
    sf = std::make_shared<StereoFrame>(
        id,
        timestamp,
        Frame(id,
              timestamp,
              cam_params_left,
              UtilsOpenCV::ReadAndConvertToGrayScale(
                  stereo_FLAGS_test_data_path + left_image_name,
                  tp.stereo_matching_params_.equalize_image_)),
        Frame(id,
              timestamp,
              cam_params_right,
              UtilsOpenCV::ReadAndConvertToGrayScale(
                  stereo_FLAGS_test_data_path + right_image_name,
                  tp.stereo_matching_params_.equalize_image_)));

    stereo_camera_ =
        std::make_shared<VIO::StereoCamera>(cam_params_left, cam_params_right);
    stereo_matcher_ = VIO::make_unique<StereoMatcher>(
        stereo_camera_, tp.stereo_matching_params_);

    // stereo_matcher_->sparseStereoReconstruction(sf.get());
    // sf->getLeftImgRectified().copyTo(left_image_rectified);
    // sf->getRightImgRectified().copyTo(right_image_rectified);
    P1 = stereo_camera_->getP1();
    P2 = stereo_camera_->getP2();

    initializeDataStereo();
  }

 protected:
  virtual void SetUp() {}
  virtual void TearDown() {}

  // Helper function
  void initializeDataStereo() {
    cam_params_left.parseYAML(stereo_FLAGS_test_data_path + 
                              "/sensorLeft.yaml");
    cam_params_right.parseYAML(stereo_FLAGS_test_data_path +
                               "/sensorRight.yaml");

    // construct stereo camera
    FrontendParams tp;
    sfnew = std::make_shared<StereoFrame>(
        id,
        timestamp,
        Frame(id,
              timestamp,
              cam_params_left,
              UtilsOpenCV::ReadAndConvertToGrayScale(
                  stereo_FLAGS_test_data_path + left_image_name,
                  tp.stereo_matching_params_.equalize_image_)),
        Frame(id,
              timestamp,
              cam_params_right,
              UtilsOpenCV::ReadAndConvertToGrayScale(
                  stereo_FLAGS_test_data_path + right_image_name,
                  tp.stereo_matching_params_.equalize_image_)));

    Frame* left_frame = &sfnew->left_frame_;
    UtilsOpenCV::ExtractCorners(left_frame->img_, &left_frame->keypoints_);
    left_frame->versors_.reserve(sfnew->left_frame_.keypoints_.size());
    int landmark_count_ = 0;
    for (size_t i = 0; i < sfnew->left_frame_.keypoints_.size(); i++) {
      sfnew->left_frame_.landmarks_.push_back(landmark_count_);
      sfnew->left_frame_.landmarks_age_.push_back(
          5 * landmark_count_);  // seen in a single (key)frame
<<<<<<< HEAD
      sfnew->getLeftFrameMutable()->scores_.push_back(10 * landmark_count_);
      sfnew->getLeftFrameMutable()->versors_.push_back(
          UndistorterRectifier::UndistortKeypointAndGetVersor(sfnew->getLeftFrame().keypoints_.at(i),
                                sfnew->getLeftFrame().cam_param_));
=======
      sfnew->left_frame_.scores_.push_back(10 * landmark_count_);
      sfnew->left_frame_.versors_.push_back(
          Frame::calibratePixel(sfnew->left_frame_.keypoints_.at(i),
                                sfnew->left_frame_.cam_param_));
>>>>>>> 2db8b623
      ++landmark_count_;
    }

    // do sparse stereo
    stereo_matcher_->sparseStereoReconstruction(sfnew.get());
  }

  FrontendParams tp;
  CameraParams cam_params_left;
  CameraParams cam_params_right;
  VIO::StereoCamera::Ptr stereo_camera_;
  VIO::StereoMatcher::UniquePtr stereo_matcher_;
  StereoFrame::Ptr sf;
  StereoFrame::Ptr sfnew;
  cv::Mat left_image_rectified, right_image_rectified;
  cv::Mat P1, P2;
};

static cv::Mat cvTranslateImageX(cv::Mat img, double dist) {
  cv::Mat result = cv::Mat(img.rows, img.cols, img.type());
  cv::Mat translation_mat = cv::Mat::eye(3, 3, CV_64F);
  translation_mat.at<double>(0, 2) = dist;
  cv::warpPerspective(
      img, result, translation_mat, img.size(), cv::INTER_NEAREST);
  return result;
}

TEST_F(StereoFrameFixture, setIsKeyframe) {
  // all false by default
  EXPECT_TRUE(!sf->isKeyframe());
  EXPECT_TRUE(!sf->left_frame_.isKeyframe_);
  EXPECT_TRUE(!sf->right_frame_.isKeyframe_);
  // Check that are correctly changed to true.
  sf->setIsKeyframe(true);
  EXPECT_TRUE(sf->isKeyframe());
  EXPECT_TRUE(sf->left_frame_.isKeyframe_);
  EXPECT_TRUE(sf->right_frame_.isKeyframe_);
}

// TODO(marcus): move this to the testStereoMatcher file.
// TEST_F(StereoFrameFixture, findMatchingKeypointRectified) {
//   // Synthetic experiments for findMatchingKeypointRectified

//   // Extract keypoints from the left img!
//   Frame* left_frame = &sf->left_frame_;
//   UtilsOpenCV::ExtractCorners(left_frame->img_, &left_frame->keypoints_);
//   cv::Mat left_img = sf->left_frame_.img_;
//   const KeypointsCV& left_keypoints = sf->left_frame_.keypoints_;
//   const int num_points = left_keypoints.size();

//   // we offset left image artificially (to get right image) in order to have
//   // ground truth for matching keypoint set of offsets we are going to test:
//   double offset_range_array[] = {-(double)left_img.cols / 2.0,
//                                  (double)-left_img.cols / 4.0,
//                                  -10.0,
//                                  0.0,
//                                  10.0,
//                                  (double)left_img.cols / 4.0,
//                                  (double)left_img.cols / 2.0};
//   vector<double> offset_range(offset_range_array, offset_range_array + 7);
//   const int num_offset_test = offset_range.size();

//   int countValid = 0;
//   int totalKeypointsTested = 0;
//   for (int i = 0; i < num_offset_test; i++) {
//     // Getting right (rectified) images by translating left image
//     double offset = offset_range[i];
//     cv::Mat right_img = cvTranslateImageX(left_img, (int)offset);

//     for (auto left_pt : left_keypoints) {  // for each left keypoint

//       totalKeypointsTested += 1;

//       double tol_corr;
//       for (int t = 0; t < 2; t++) {
//         // t = 0: test on keypoints in float coordinates, tolerate larger
//         // matching error t = 1: test on rounded keypoints, expect very small
//         // matching error
//         if (t == 1) {
//           left_pt.x = round(left_pt.x);
//           left_pt.y = round(left_pt.y);
//           tol_corr = 1e-6;
//         } else {
//           tol_corr = 5e-3;
//         }
//         StatusKeypointCV right_pt;
//         // parameters used in findMatchingKeypointRectified
//         int templ_cols = 101, templ_rows = 11;
//         int stripe_cols = left_img.cols;
//         int stripe_rows = templ_rows + 4;
//         double matchingVal_LR;
//         // actual keypoint
//         tie(right_pt, matchingVal_LR) =
//             sf->findMatchingKeypointRectified(left_img,
//                                               left_pt,
//                                               right_img,
//                                               templ_cols,
//                                               templ_rows,
//                                               stripe_cols,
//                                               stripe_rows,
//                                               tol_corr,
//                                               false);

//         // Judging the correctness of the matches.
//         double y_left = left_pt.y;
//         double x_exp = left_pt.x + offset;
//         double x_actual = right_pt.second.x;

//         // If left point is too close to boundary, we set right to be
//         // NO_RIGHT_RECT
//         if (y_left <= (stripe_rows - 1) / 2 ||
//             y_left + (stripe_rows - 1) / 2 >= left_img.rows) {
//           EXPECT_EQ(right_pt.first, KeypointStatus::NO_RIGHT_RECT);
//           EXPECT_DOUBLE_EQ(matchingVal_LR, -1);
//         } else if (x_exp >= (templ_cols - 1) / 2 &&
//                    x_exp + (templ_cols - 1) / 2 < left_img.cols) {
//           // The match should be marked valid!
//           EXPECT_EQ(right_pt.first, KeypointStatus::VALID);
//           EXPECT_LT(matchingVal_LR, tol_corr);
//           EXPECT_NEAR(x_exp, x_actual, 0.5);
//           EXPECT_NEAR(left_pt.y, right_pt.second.y, 0.5);
//         } else if (x_exp < 0 ||
//                    x_exp >= left_img.cols) {  // if true right match is invalid
//                                               // and left is outside image
//           // The match should be marked invalid!
//           EXPECT_EQ(right_pt.first, KeypointStatus::NO_RIGHT_RECT);
//           EXPECT_GE(matchingVal_LR, tol_corr);
//         } else {
//           // Corner case: The matching may be affected by the image border
//           EXPECT_TRUE(
//               (abs(x_exp - x_actual) < 0.5 && matchingVal_LR < tol_corr) ||
//               (abs(x_exp - x_actual) >= 0.5 && matchingVal_LR >= tol_corr));

//           countValid += 1;
//           if (!((abs(x_exp - x_actual) < 0.5 && matchingVal_LR < tol_corr) ||
//                 (abs(x_exp - x_actual) >= 0.5 && matchingVal_LR >= tol_corr))) {
//             cout << "IF WE GET TO THIS POINT, THE TEST FAILED - we visualize "
//                     "wrong matches:"
//                  << endl;
//             KeypointsCV left_corners, right_corners;
//             left_corners.push_back(left_pt);
//             right_corners.push_back(right_pt.second);
//             std::vector<cv::DMatch> matches;
//             matches.push_back(cv::DMatch(0, 0, 0));
//             cv::Mat canvas = UtilsOpenCV::DrawCornersMatches(
//                 left_img, left_corners, right_img, right_corners, matches);
//             // imshow("matched keypoints", canvas);
//             // waitKey(0);
//           }
//         }
//       }
//     }
//   }
//   // make sure that at least some keypoints were valid (these are the ones we
//   // are interested in)
//   EXPECT_EQ(82, countValid);
//   // 7 is the number of offsets we try
//   EXPECT_EQ(num_points * 7, totalKeypointsTested);
// }

/* ************************************************************************* */
// TODO(marcus): why is this here? not a funtion in StereoFrame...
// TEST_F(StereoFrameFixture, matchTemplate) {
//   cv::Mat left_img = sf->left_frame_.img_;
//   // Getting right (rectified) images by translating left image
//   double offset = 10;
//   cv::Mat right_img = cvTranslateImageX(left_img, (int)offset);

//   // parameters used in findMatchingKeypointRectified
//   // int templ_cols = 101, templ_rows = 11;
//   // int stripe_cols = left_img.cols;

//   int templ_cols = 31, templ_rows = 11;
//   int stripe_cols = 61;
//   int stripe_rows = templ_rows + 4;

//   // template
//   int temp_corner_x = 100;
//   int temp_corner_y = 100;
//   cv::Rect templ_selector =
//       cv::Rect(temp_corner_x, temp_corner_y, templ_cols, templ_rows);
//   cv::Mat templ(left_img, templ_selector);

//   // stripe
//   int stripe_corner_x = 100;
//   int stripe_corner_y = 100;
//   cv::Rect stripe_selector =
//       cv::Rect(stripe_corner_x, stripe_corner_y, stripe_cols, stripe_rows);
//   cv::Mat stripe(right_img, stripe_selector);

//   size_t nrTests = 100;
//   ///////////////////////////////////////////////////////////////////////////////////////////////
//   auto tic = utils::Timer::tic();
//   cv::Mat result1;
//   // cout << "templ \n" << templ << endl;
//   // cout << "stripe \n" << stripe << endl;
//   for (size_t i = 0; i < nrTests; i++) {
//     matchTemplate(stripe, templ, result1, CV_TM_SQDIFF_NORMED);
//   }
//   double timeMatching1 = utils::Timer::toc<std::chrono::seconds>(tic).count();
//   std::cout << "timeMatching 1: " << timeMatching1 / double(nrTests) << endl;

//   ///////////////////////////////////////////////////////////////////////////////////////////////
//   tic = utils::Timer::tic();
//   cv::Mat result2;
//   templ = cv::Mat(left_img, templ_selector);
//   stripe = cv::Mat(right_img, stripe_selector);

//   for (size_t t = 0; t < nrTests; t++) {
//     UtilsOpenCV::PlainMatchTemplate(stripe, templ, result2);
//   }
//   double timeMatching2 = utils::Timer::toc<std::chrono::seconds>(tic).count();
//   std::cout << "timeMatching 2: " << timeMatching2 / double(nrTests) << endl;

//   // check that results are the same
//   // cout << result1 << "\n" << result2 << endl;
//   EXPECT_TRUE(UtilsOpenCV::compareCvMatsUpToTol(result2, result1, 1e-3));
// }

/* ************************************************************************* */
// TODO(marcus): decide where this test should go
// TEST_F(StereoFrameFixture, getDepthFromRectifiedMatches) {
//   // depth = fx * b / disparity
//   // Synthetic keypoints depth set
//   std::vector<double> depth2baseline_ratio_set;
//   depth2baseline_ratio_set.push_back(0.5);
//   depth2baseline_ratio_set.push_back(1.0);
//   depth2baseline_ratio_set.push_back(2.0);
//   depth2baseline_ratio_set.push_back(3.0);
//   depth2baseline_ratio_set.push_back(5.0);
//   depth2baseline_ratio_set.push_back(10.0);
//   depth2baseline_ratio_set.push_back(15.0);
//   depth2baseline_ratio_set.push_back(20.0);
//   depth2baseline_ratio_set.push_back(30.0);
//   depth2baseline_ratio_set.push_back(50.0);
//   depth2baseline_ratio_set.push_back(100.0);

//   // synthetic keypoints location set: x coordinates
//   std::vector<double> x2depth_set;
//   x2depth_set.push_back(-0.2);
//   x2depth_set.push_back(0);
//   x2depth_set.push_back(0.2);

//   // synthetic keypoints location set: y coordinates
//   std::vector<double> y2depth_set;
//   y2depth_set.push_back(-0.2);
//   y2depth_set.push_back(0);
//   y2depth_set.push_back(0.2);

//   // synthesize left_rectified_keypoints, right_rectified_keypoints by
//   // projecting 3D point
//   StatusKeypointsCV left_keypoints_rectified, right_keypoints_rectified;
//   std::vector<double> depth_expected;

//   for (auto depth2baseline_ratio : depth2baseline_ratio_set) {
//     for (auto x2depth : x2depth_set) {
//       for (auto y2depth : y2depth_set) {
//         double depth = depth2baseline_ratio * stereo_camera_->getBaseline();
//         double x_loc = x2depth * depth;
//         double y_loc = y2depth * depth;

//         cv::Mat pt_mat_left = P1 * (cv::Mat_<double>(4, 1) << x_loc,
//                                     y_loc,
//                                     depth,
//                                     1);  // project to left
//         cv::Mat pt_mat_right = P2 * (cv::Mat_<double>(4, 1) << x_loc,
//                                      y_loc,
//                                      depth,
//                                      1);  // project to right
//         pt_mat_left =
//             pt_mat_left / pt_mat_left.at<double>(2, 0);  // express as pixels
//         pt_mat_right =
//             pt_mat_right / pt_mat_right.at<double>(2, 0);  // express as pixels
//         cv::Point2f pt_left(pt_mat_left.at<double>(0, 0),
//                             pt_mat_left.at<double>(1, 0));  // express as pixels
//         cv::Point2f pt_right(
//             pt_mat_right.at<double>(0, 0),
//             pt_mat_right.at<double>(1, 0));  // express as pixels
//         left_keypoints_rectified.push_back(
//             make_pair(KeypointStatus::VALID, pt_left));
//         right_keypoints_rectified.push_back(
//             make_pair(KeypointStatus::VALID, pt_right));
//         depth_expected.push_back(depth);
//       }
//     }
//   }

//   // Add a few invalid keypoints to the test.
//   left_keypoints_rectified.push_back(
//       make_pair(KeypointStatus::VALID, cv::Point2f(1.0, 2.0)));
//   right_keypoints_rectified.push_back(
//       make_pair(KeypointStatus::NO_RIGHT_RECT, cv::Point2f(1.0, 2.0)));
//   depth_expected.push_back(0);

//   left_keypoints_rectified.push_back(
//       make_pair(KeypointStatus::NO_LEFT_RECT, cv::Point2f(1.0, 2.0)));
//   right_keypoints_rectified.push_back(
//       make_pair(KeypointStatus::VALID, cv::Point2f(1.0, 2.0)));
//   depth_expected.push_back(0);

//   left_keypoints_rectified.push_back(
//       make_pair(KeypointStatus::NO_DEPTH, cv::Point2f(1.0, 2.0)));
//   right_keypoints_rectified.push_back(
//       make_pair(KeypointStatus::FAILED_ARUN, cv::Point2f(1.0, 2.0)));
//   depth_expected.push_back(0);

//   // Add a test case with negative disparity
//   left_keypoints_rectified.push_back(
//       make_pair(KeypointStatus::NO_DEPTH, cv::Point2f(3.0, 2.0)));
//   right_keypoints_rectified.push_back(
//       make_pair(KeypointStatus::FAILED_ARUN, cv::Point2f(1.0, 2.0)));
//   depth_expected.push_back(0);

//   // Call StereoFrame::getDepthFromRectifiedMatches to get the actual depth!
//   std::vector<double> depth_actual =
//       sf->getDepthFromRectifiedMatches(left_keypoints_rectified,
//                                        right_keypoints_rectified,
//                                        P1.at<double>(0, 0),
//                                        stereo_camera_->getBaseline(),
//                                        tp.stereo_matching_params_);
//   for (int i = 0; i < depth_actual.size(); i++) {
//     // if depth is outside the valid range, it is conventionally set to zero
//     if (depth_expected[i] < tp.stereo_matching_params_.min_point_dist_ ||
//         depth_expected[i] > tp.stereo_matching_params_.max_point_dist_) {
//       EXPECT_NEAR(depth_actual[i], 0, 1e-3);
//     } else {  // check value
//       EXPECT_NEAR(depth_expected[i], depth_actual[i], 1e-3);
//     }
//   }
// }

/* *************************************************************************
TEST_F(StereoFrameFixture, sparseStereoMatching_v2) {
  // this should be enabled if lines after 66 are uncommented
  // create a brand new stereo frame
  initializeDataStereo();

  /////////////////////////////////////////////////////////////////////////////////////////////////////
  // check that data is correctly populated:
  EXPECT_NEAR(0.110078, sfnew->baseline(), 1e-5);
  EXPECT_NEAR(100, sfnew->right_frame_.keypoints_.size(), 1e-5);
  EXPECT_NEAR(0, sfnew->right_frame_.scores_.size(), 1e-5);  //
  // scores do not get populated
  EXPECT_NEAR(0, sfnew->right_frame_.landmarks_.size(),
              1e-5);  // landmarks_ do not get populated
  EXPECT_NEAR(0, sfnew->right_frame_.landmarksAge_.size(),
              1e-5);  // landmarksAges do not get populated
  EXPECT_NEAR(0, sfnew->right_frame_.versors_.size(),
              1e-5);  // landmarksAges do not get populated
  EXPECT_NEAR(100, sfnew->keypoints_depth_.size(), 1e-5);
  EXPECT_NEAR(100, sfnew->keypoints_3d_.size(), 1e-5);
  EXPECT_NEAR(100, sfnew->right_keypoints_status_.size(), 1e-5);

  /////////////////////////////////////////////////////////////////////////////////////////////////////
  // check that 3d point is consistent with the left versor and the depth
  int nrValid = 0;
  for (size_t i = 0; i < sfnew->keypoints_3d_.size(); i++) {
    if (sfnew->right_keypoints_status_.at(i) == Kstatus::VALID) {
      nrValid += 1;
      double depth = sfnew->keypoints_depth_.at(i);
      gtsam::Vector3 versorActual = sfnew->keypoints_3d_.at(i) / depth;
      gtsam::Vector3 versorExpected = sfnew->left_frame_.versors_.at(i) /
                               sfnew->left_frame_.versors_.at(i)[2];
      EXPECT_TRUE(assert_equal(versorExpected, versorActual));
    } else {
      // when invalid 3D point is set to zero..
      gtsam::Vector3 pointActual = sfnew->keypoints_3d_.at(i);
      gtsam::Vector3 pointExpected = gtsam::Vector3::Zero();
      EXPECT_TRUE(assert_equal(pointExpected, pointActual));
      // and the corresponding depth is set to zero too
      EXPECT_NEAR(0.0, sfnew->keypoints_depth_.at(i), 1e-5);
    }
  }
  EXPECT_NEAR(93, nrValid, 1e-5);

  /////////////////////////////////////////////////////////////////////////////////////////////////////
  // check that 3D point reprojects correctly to the two cameras:
  for (size_t i = 0; i < sfnew->keypoints_3d_.size(); i++) {
    if (sfnew->right_keypoints_status_.at(i) == Kstatus::VALID) {
      // versor is wrt rectified frame
      gtsam::Vector3 versor_i_rect = sfnew->left_frame_.versors_.at(i);
      versor_i_rect = versor_i_rect / versor_i_rect(2);  // set last element to
      1, instead of norm 1

      // TEST: check rotation due to rectification (important when projecting
      points later on) gtsam::Rot3 expected_camL_R_camLrect =
      sfnew->left_frame_.cam_param_.body_Pose_cam_.rotation().between(sfnew->getBPoseCamLRect().rotation());
      // camL_R_camLrect gtsam::Rot3 actual_camL_R_camLrect =
      UtilsOpenCV::Cvmat2rot(sfnew->left_frame_.cam_param_.R_rectify_)
          .inverse();
      EXPECT_TRUE(
          assert_equal(expected_camL_R_camLrect, actual_camL_R_camLrect, 1e-6));

      // TEST: uncalibrateDistUnrect(versor) = original distorted unrectified
      point(CHECK DIST UNRECT CALIBRATION WORKS) KeypointCV kp_i_distUnrect =
          sfnew->left_frame_.keypoints_.at(i);
      // after stereo matching, versor will be in rectified frame, so to
      // compare with unrect measurements we have to compensate rectification
      gtsam::Vector3 versor_i_unRect = actual_camL_R_camLrect.matrix() *
versor_i_rect; versor_i_unRect = versor_i_unRect / versor_i_unRect(2); Point2
kp_i_distUnrect_gtsam =
          sfnew->left_frame_.cam_param_.calibration_.uncalibrate(
              Point2(versor_i_unRect(0), versor_i_unRect(1)));
      EXPECT_TRUE(assert_equal(Point2(kp_i_distUnrect.x, kp_i_distUnrect.y),
                               kp_i_distUnrect_gtsam, 1));

      // TEST: uncalibrateUndistRect(versor) = original distorted unrectified
      point(CHECK UNDIST RECT CALIBRATION WORKS) KeypointCV kp_i_undistRect =
          sfnew->left_keypoints_rectified_.at(i);
      Cal3_S2 KundistRect(sfnew->left_undistRectCameraMatrix_.fx(),
                          sfnew->left_undistRectCameraMatrix_.fy(),
                          sfnew->left_undistRectCameraMatrix_.skew(),
                          sfnew->left_undistRectCameraMatrix_.px(),
                          sfnew->left_undistRectCameraMatrix_.py());
      Point2 kp_i_undistRect_gtsam =
          KundistRect.uncalibrate(Point2(versor_i_rect(0), versor_i_rect(1)));
      EXPECT_TRUE(assert_equal(Point2(kp_i_undistRect.x, kp_i_undistRect.y),
                               kp_i_undistRect_gtsam, 1));

      // TEST: distortUnrectify(undistRectified) = original distorted
      unrectified point(CHECK UNDISTORTION WORKS) KeypointsCV dup;
      vector<Kstatus> statuses;
      StatusKeypointsCV urp;
      urp.push_back(make_pair(Kstatus::VALID, kp_i_undistRect));
      tie(dup, statuses) = StereoFrame::DistortUnrectifyPoints(
          urp, sfnew->left_frame_.cam_param_.undistRect_map_x_,
          sfnew->left_frame_.cam_param_.undistRect_map_y_);
      EXPECT_TRUE(assert_equal(Point2(kp_i_distUnrect.x, kp_i_distUnrect.y),
                               Point2(dup.at(0).x, dup.at(0).y), 1));

      // TEST: projecting 3d point to left camera (undist and rectified) =
      original undistorted rectified point(CHECK BACKPROJECTION WORKS)
          PinholeCamera<Cal3_S2>
              leftCam_undistRect(gtsam::Pose3(), KundistRect);
      Point3 point3d_rect = sfnew->keypoints_3d_.at(i);
      Point2 p2_undistRect = leftCam_undistRect.project(point3d_rect);
      EXPECT_TRUE(assert_equal(Point2(kp_i_undistRect.x, kp_i_undistRect.y),
                               p2_undistRect, 1));

      // TEST: projecting 3d point to left camera (distorted and unrectified)
      = original distorted unrectified point(CHECK BACKPROJECTION WORKS)
          Point3 point3d_unRect =
              actual_camL_R_camLrect.rotate(point3d_rect);  //
      compensate for the rotation induced by rectification Cal3DS2 KdistUnrect
      = sfnew->left_frame_.cam_param_.calibration_;
      PinholeCamera<Cal3DS2> leftCam_distUnrect(gtsam::Pose3(), KdistUnrect);
      Point2 p2_distUnrect = leftCam_distUnrect.project(point3d_unRect);
      EXPECT_TRUE(assert_equal(Point2(kp_i_distUnrect.x, kp_i_distUnrect.y),
                               p2_distUnrect, 1));

      // TEST: projecting 3d point to stereo camera
      // reproject to camera and check that matches corresponding rectified
      // TODO: don't explicitly call new, use make_shared
      pixels Cal3_S2Stereo::shared_ptr K(new Cal3_S2Stereo(
          sfnew->left_undistRectCameraMatrix_.fx(),
          sfnew->left_undistRectCameraMatrix_.fy(),
          sfnew->left_undistRectCameraMatrix_.skew(),
          sfnew->left_undistRectCameraMatrix_.px(),
          sfnew->left_undistRectCameraMatrix_.py(), sfnew->baseline_));
      // Note: camera pose is the identity (instead of
      sfnew->getBPoseCamLRect()) since the 3D point is in the left camera
      frame StereoCamera stereoCam = StereoCamera(gtsam::Pose3(),K);
      StereoPoint2 sp2 = stereoCam.project(point3d_rect);
      EXPECT_DOUBLE_EQ(sp2.uL(), sfnew->left_keypoints_rectified_.at(i).x, 1);
      EXPECT_DOUBLE_EQ(sp2.v(), sfnew->left_keypoints_rectified_.at(i).y, 1);
      EXPECT_DOUBLE_EQ(sp2.uR(), sfnew->right_keypoints_rectified_.at(i).x, 1);
      EXPECT_DOUBLE_EQ(sp2.v(), sfnew->right_keypoints_rectified_.at(i).y,
                       3);  // slightly larger errors
    }
  }
}
*/<|MERGE_RESOLUTION|>--- conflicted
+++ resolved
@@ -121,17 +121,11 @@
       sfnew->left_frame_.landmarks_.push_back(landmark_count_);
       sfnew->left_frame_.landmarks_age_.push_back(
           5 * landmark_count_);  // seen in a single (key)frame
-<<<<<<< HEAD
-      sfnew->getLeftFrameMutable()->scores_.push_back(10 * landmark_count_);
-      sfnew->getLeftFrameMutable()->versors_.push_back(
-          UndistorterRectifier::UndistortKeypointAndGetVersor(sfnew->getLeftFrame().keypoints_.at(i),
-                                sfnew->getLeftFrame().cam_param_));
-=======
       sfnew->left_frame_.scores_.push_back(10 * landmark_count_);
       sfnew->left_frame_.versors_.push_back(
-          Frame::calibratePixel(sfnew->left_frame_.keypoints_.at(i),
-                                sfnew->left_frame_.cam_param_));
->>>>>>> 2db8b623
+          UndistorterRectifier::UndistortKeypointAndGetVersor(
+              sfnew->left_frame_.keypoints_.at(i),
+              sfnew->left_frame_.cam_param_));
       ++landmark_count_;
     }
 
