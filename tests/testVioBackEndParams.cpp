--- conflicted
+++ resolved
@@ -9,7 +9,7 @@
 /**
  * @file   testVioBackEndParams.cp
  * @brief  test VioBackEndParams
- * @author Luca Carlone
+ * @author Antoni Rosinol, Luca Carlone
  */
 
 #include <algorithm>
@@ -29,8 +29,6 @@
 using namespace VIO;
 using namespace cv;
 
-static const double tol = 1e-7;
-
 /* ************************************************************************* */
 TEST(testVioBackEndParams, VioParseYAML) {
   // Test parseYAML
@@ -39,57 +37,57 @@
 
   // Check the parsed values!
   // IMU params
-  EXPECT_DOUBLES_EQUAL(0.00013, vp.gyroNoiseDensity_, tol);
-  EXPECT_DOUBLES_EQUAL(0.001, vp.accNoiseDensity_, tol);
-  EXPECT_DOUBLES_EQUAL(1e-05, vp.imuIntegrationSigma_, tol);
-  EXPECT_DOUBLES_EQUAL(1.92e-05, vp.gyroBiasSigma_, tol);
-  EXPECT_DOUBLES_EQUAL(0.001, vp.accBiasSigma_, tol);
-  EXPECT(assert_equal(Vector3(-10, 2, -7.81), vp.n_gravity_));
-  EXPECT_DOUBLES_EQUAL(1e-04, vp.nominalImuRate_, tol);
+  EXPECT_DOUBLE_EQ(0.00013, vp.gyroNoiseDensity_);
+  EXPECT_DOUBLE_EQ(0.001, vp.accNoiseDensity_);
+  EXPECT_DOUBLE_EQ(1e-05, vp.imuIntegrationSigma_);
+  EXPECT_DOUBLE_EQ(1.92e-05, vp.gyroBiasSigma_);
+  EXPECT_DOUBLE_EQ(0.001, vp.accBiasSigma_);
+  EXPECT_TRUE(assert_equal(Vector3(-10, 2, -7.81), vp.n_gravity_));
+  EXPECT_DOUBLE_EQ(1e-04, vp.nominalImuRate_);
 
   // INITIALIZATION params
-  EXPECT(vp.autoInitialize_ == false);
-  EXPECT(vp.roundOnAutoInitialize_ == true);
-  EXPECT_DOUBLES_EQUAL(1e-01, vp.initialPositionSigma_, tol);
-  EXPECT_DOUBLES_EQUAL(0.11, vp.initialRollPitchSigma_, tol);
-  EXPECT_DOUBLES_EQUAL(0.13, vp.initialYawSigma_, tol);
-  EXPECT_DOUBLES_EQUAL(0.15, vp.initialVelocitySigma_, tol);
-  EXPECT_DOUBLES_EQUAL(0.17, vp.initialAccBiasSigma_, tol);
-  EXPECT_DOUBLES_EQUAL(11, vp.initialGyroBiasSigma_, tol);
+  EXPECT_EQ(vp.autoInitialize_, false);
+  EXPECT_EQ(vp.roundOnAutoInitialize_, true);
+  EXPECT_DOUBLE_EQ(1e-01, vp.initialPositionSigma_);
+  EXPECT_DOUBLE_EQ(0.11, vp.initialRollPitchSigma_);
+  EXPECT_DOUBLE_EQ(0.13, vp.initialYawSigma_);
+  EXPECT_DOUBLE_EQ(0.15, vp.initialVelocitySigma_);
+  EXPECT_DOUBLE_EQ(0.17, vp.initialAccBiasSigma_);
+  EXPECT_DOUBLE_EQ(11, vp.initialGyroBiasSigma_);
 
   // VISION params
-  EXPECT(vp.linearizationMode_ == 3);
-  EXPECT(vp.degeneracyMode_ == 2);
-  EXPECT_DOUBLES_EQUAL(5, vp.smartNoiseSigma_, tol);
-  EXPECT_DOUBLES_EQUAL(2.1, vp.rankTolerance_, tol);
-  EXPECT_DOUBLES_EQUAL(10.2, vp.landmarkDistanceThreshold_, tol);
-  EXPECT_DOUBLES_EQUAL(3.2, vp.outlierRejection_, tol);
-  EXPECT_DOUBLES_EQUAL(0.1, vp.retriangulationThreshold_, tol);
-  EXPECT(vp.addBetweenStereoFactors_ == true);
-  EXPECT_DOUBLES_EQUAL(1.11, vp.betweenRotationPrecision_, tol);
-  EXPECT_DOUBLES_EQUAL(2.22, vp.betweenTranslationPrecision_, tol);
+  EXPECT_EQ(vp.linearizationMode_, 3);
+  EXPECT_EQ(vp.degeneracyMode_, 2);
+  EXPECT_DOUBLE_EQ(5, vp.smartNoiseSigma_);
+  EXPECT_DOUBLE_EQ(2.1, vp.rankTolerance_);
+  EXPECT_DOUBLE_EQ(10.2, vp.landmarkDistanceThreshold_);
+  EXPECT_DOUBLE_EQ(3.2, vp.outlierRejection_);
+  EXPECT_DOUBLE_EQ(0.1, vp.retriangulationThreshold_);
+  EXPECT_EQ(vp.addBetweenStereoFactors_, true);
+  EXPECT_DOUBLE_EQ(1.11, vp.betweenRotationPrecision_);
+  EXPECT_DOUBLE_EQ(2.22, vp.betweenTranslationPrecision_);
 
   // OPTIMIZATION params
-  EXPECT_DOUBLES_EQUAL(0.0001, vp.relinearizeThreshold_, tol);
-  EXPECT_DOUBLES_EQUAL(12, vp.relinearizeSkip_, tol);
-  EXPECT_DOUBLES_EQUAL(1.1, vp.zeroVelocitySigma_, tol);
-  EXPECT_DOUBLES_EQUAL(1.2, vp.noMotionPositionSigma_, tol);
-  EXPECT_DOUBLES_EQUAL(1.3, vp.noMotionRotationSigma_, tol);
-  EXPECT_DOUBLES_EQUAL(1.4, vp.constantVelSigma_, tol);
-  EXPECT_DOUBLES_EQUAL(0, vp.numOptimize_, tol);
-  EXPECT_DOUBLES_EQUAL(2, vp.horizon_, tol);
-  EXPECT_DOUBLES_EQUAL(1, vp.useDogLeg_, tol);
+  EXPECT_DOUBLE_EQ(0.0001, vp.relinearizeThreshold_);
+  EXPECT_DOUBLE_EQ(12, vp.relinearizeSkip_);
+  EXPECT_DOUBLE_EQ(1.1, vp.zeroVelocitySigma_);
+  EXPECT_DOUBLE_EQ(1.2, vp.noMotionPositionSigma_);
+  EXPECT_DOUBLE_EQ(1.3, vp.noMotionRotationSigma_);
+  EXPECT_DOUBLE_EQ(1.4, vp.constantVelSigma_);
+  EXPECT_DOUBLE_EQ(0, vp.numOptimize_);
+  EXPECT_DOUBLE_EQ(2, vp.horizon_);
+  EXPECT_DOUBLE_EQ(1, vp.useDogLeg_);
 }
 
 /* ************************************************************************* */
 TEST(testVioBackEndParams, equals) {
   VioBackEndParams vp = VioBackEndParams();
-  EXPECT(vp.equals(vp));
+  EXPECT_TRUE(vp.equals(vp));
 
   VioBackEndParams vp2 = VioBackEndParams();
   vp2.smartNoiseSigma_ += 1e-5;  // small perturbation
 
-  EXPECT(!vp.equals(vp2));
+  EXPECT_TRUE(!vp.equals(vp2));
 }
 
 /* ************************************************************************* */
@@ -99,29 +97,13 @@
   VioBackEndParams cppDefault_vp = VioBackEndParams();
 
   VioBackEndParams matlabDefault_vp;
-<<<<<<< HEAD
-  matlabDefault_vp.parseYAML(string(DATASET_PATH) +
-=======
   matlabDefault_vp.parseYAML(string(FLAGS_test_data_path) +
->>>>>>> f243b2c9
                              "/../../matlab/myLib/defaultVioParams.yaml");
 
-  EXPECT(matlabDefault_vp.equals(cppDefault_vp, 1e-5));
+  EXPECT_TRUE(matlabDefault_vp.equals(cppDefault_vp, 1e-5));
 
   if (!matlabDefault_vp.equals(cppDefault_vp)) {
     matlabDefault_vp.print();
     cppDefault_vp.print();
   }
-}
-
-/* ************************************************************************* */
-int main(int argc, char *argv[]) {
-  // Initialize Google's flags library.
-  google::ParseCommandLineFlags(&argc, &argv, true);
-  // Initialize Google's logging library.
-  google::InitGoogleLogging(argv[0]);
-
-  TestResult tr;
-  return TestRegistry::runAllTests(tr);
-}
-/* ************************************************************************* */+}