--- conflicted
+++ resolved
@@ -31,8 +31,9 @@
 
 pgo_rot_threshold: 0.5
 pgo_trans_threshold: 0.5
-<<<<<<< HEAD
-gnc_alpha: 0.7
+gnc_alpha: 0
+
+max_lc_cached_before_optimize: 10
 
 #TRACKER PARAMETERS for outlier rejection
 disparity_threshold: 0.5
@@ -57,15 +58,4 @@
 
 # 2D-2D pose estimation method
 ransac_2d2d_algorithm: 0 # Stewenius
-ransac_2d3d_algorithm: 3 # EPNP
-=======
-max_lc_cached_before_optimize: 10
-
-# geom_check_id options:
-#   0: NISTER
-#   1: NONE
-
-# pose_recovery_option_id options:
-#   0: RANSAC_ARUN
-#   1: GIVEN_ROT
->>>>>>> cdebf306
+ransac_2d3d_algorithm: 3 # EPNP