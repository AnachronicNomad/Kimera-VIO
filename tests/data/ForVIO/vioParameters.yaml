%YAML:1.0
#INITIALIZATION PARAMETERS
autoInitialize: 0
roundOnAutoInitialize: 1
initialPositionSigma: 1e-01
initialRollPitchSigma: 0.11
initialYawSigma: 0.13
initialVelocitySigma: 0.15
initialAccBiasSigma: 0.17
initialGyroBiasSigma: 11
#VISION PARAMETERS
linearizationMode: 3
degeneracyMode: 2
smartNoiseSigma: 5
rankTolerance: 2.1
landmarkDistanceThreshold: 10.2
outlierRejection: 3.2
retriangulationThreshold: 0.1
relinearizeThreshold: 0.0001
addBetweenStereoFactors: 1
betweenRotationPrecision: 1.11
betweenTranslationPrecision: 2.22
#OPTIMIZATION PARAMETERS
relinearizeSkip: 12
zeroVelocitySigma: 1.1
noMotionPositionSigma: 1.2
noMotionRotationSigma: 1.3
constantVelSigma: 1.4
numOptimize: 0
horizon: 2
wildfire_threshold: 0.001
useDogLeg: 1

# Method used to generate the initial guess for the pose of the keyframe
<<<<<<< HEAD
pose_guess_source: 0
=======
pose_guess_source: 0
mono_translation_scale_factor: 0.1
>>>>>>> e0e5250c
<|MERGE_RESOLUTION|>--- conflicted
+++ resolved
@@ -32,9 +32,5 @@
 useDogLeg: 1
 
 # Method used to generate the initial guess for the pose of the keyframe
-<<<<<<< HEAD
 pose_guess_source: 0
-=======
-pose_guess_source: 0
-mono_translation_scale_factor: 0.1
->>>>>>> e0e5250c
+mono_translation_scale_factor: 0.1