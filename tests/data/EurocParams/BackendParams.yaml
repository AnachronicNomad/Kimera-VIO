%YAML:1.0
# Backend modality for regular VIO
# 0: Structureless factors only, 4: SPR pipeline
backend_modality: 0

#INITIALIZATION PARAMETERS
autoInitialize: 0
roundOnAutoInitialize: 0
initialPositionSigma: 1e-05
initialRollPitchSigma: 0.174533 # 10.0/180.0*M_PI
initialYawSigma: 0.00174533 # 0.1/180.0*M_PI
initialVelocitySigma: 0.001
initialAccBiasSigma: 0.1
initialGyroBiasSigma: 0.01

# VISION PARAMETERS ###########################################################
## Smart Factors ##
#
# How to linearize the factor:
# 0: Hessian, 1: Implicit Schur, 2:Jacobian_Q, 3:Jacobian_SVD
linearizationMode: 0
# How to manage degeneracy
# 0: Ignore degeneracy, 1: Zero on degeneracy, 2: handle infinity
degeneracyMode: 1
# rankTolerance: threshold to decide whether triangulation is result.degenerate
# (the rank is the number of singular values of the triangulation matrix which
# are larger than rankTolerance)
rankTolerance: 1
# /** landmarkDistanceThreshold
#   * if the landmark is triangulated at distance larger than this,
#   * result is flagged as degenerate.
#   */
landmarkDistanceThreshold: 10

# DynamicOutlierRejection:
#  /**
#   * If this is nonnegative the we will check if the average reprojection error
#   * is smaller than this threshold after triangulation, otherwise result is
#   * flagged as degenerate.
#   */
outlierRejection: 3
# ///< threshold to decide whether to re-triangulate
retriangulationThreshold: 0.001

## Noise models ##
smartNoiseSigma: 3.0
monoNoiseSigma: 1.8
monoNormType: 2
monoNormParam: 4.6851
stereoNoiseSigma: 1.8
stereoNormType: 2
stereoNormParam: 4.6851
regularityNoiseSigma: 0.03
regularityNormType: 1
regularityNormParam: 0.04

## Between Stereo Factors ##
addBetweenStereoFactors: 1
betweenRotationPrecision: 0 # Inverse of variance.
betweenTranslationPrecision: 100 # 1/(0.1*0.1)

# OPTIMIZATION PARAMETERS #####################################################
relinearizeThreshold: 0.01
relinearizeSkip: 1
zeroVelocitySigma: 0.001
noMotionPositionSigma: 0.001
noMotionRotationSigma: 0.0001
constantVelSigma: 0.01
numOptimize: 1
horizon: 6 # In seconds.
wildfire_threshold: 0.001 # In seconds.
useDogLeg: 0

## NON PARSED PARAMS ##########################################################
#  bool enableEPI; ///< if set to true, will refine triangulation using LM
#  /**
#   * If this is nonnegative the we will check if the average reprojection error
#   * is smaller than this threshold after triangulation, otherwise result is
#   * flagged as degenerate.
#   */
#  double dynamicOutlierRejectionThreshold;

# Method used to generate the initial guess for the pose of the keyframe
<<<<<<< HEAD
pose_guess_source: 0
=======
pose_guess_source: 0
mono_translation_scale_factor: 0.1
>>>>>>> e0e5250c
<|MERGE_RESOLUTION|>--- conflicted
+++ resolved
@@ -81,9 +81,5 @@
 #  double dynamicOutlierRejectionThreshold;
 
 # Method used to generate the initial guess for the pose of the keyframe
-<<<<<<< HEAD
 pose_guess_source: 0
-=======
-pose_guess_source: 0
-mono_translation_scale_factor: 0.1
->>>>>>> e0e5250c
+mono_translation_scale_factor: 0.1