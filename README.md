--- conflicted
+++ resolved
@@ -43,10 +43,10 @@
 - [GTSAM](https://github.com/borglab/gtsam) >= 4.0
 - [OpenCV](https://github.com/opencv/opencv) >= 3.0
 - [OpenGV](https://github.com/laurentkneip/opengv)
-<<<<<<< HEAD
-=======
 - [Glog](http://rpg.ifi.uzh.ch/docs/glog.html), [Gflags](https://gflags.github.io/gflags/), [Gtest](https://github.com/google/googletest/blob/master/googletest/docs/primer.md) (installed automagically).
->>>>>>> 7777444e
+- [DBoW2](https://github.com/marcusabate/DBoW2)
+- [DLib](https://github.com/marcusabate/DLib)
+- [RobustPGO](https://github.com/MIT-SPARK/RobustPGO)
 
 > Note: if you want to avoid building all dependencies yourself, we provide a docker image that will install them for you. Check installation instructions in [docs/sparkvio_installation.md](./docs/sparkvio_installation.md).
 
@@ -83,81 +83,6 @@
 cd SparkVIO
 ./scripts/stereoVIOEuroc.bash -p "PATH_TO_DATASET/V1_01_easy"
 ```
-<<<<<<< HEAD
-#!bash
-$ mkdir build
-$ cd build
-$ cmake ../
-$ sudo make -j8 install
-$ sudo make -j8 check
-```
-
-Installation of DBoW2 and DLib
-----------------------
-Note that DLib will be phased out soon.
-To install DLib, which is a dependency of DboW2:
-```
-#!bash
-$ git clone https://github.com/marcusabate/DLib.git
-$ cd DLib
-$ git checkout feature/spark_vio_compatibility
-$ mkdir build
-$ cd build
-$ cmake ../
-$ make
-$ sudo make install
-```
-
-To install DBoW2 for Bag-oF-words loop closure:
-```
-#!bash
-$ git clone https://github.com/marcusabate/DBoW2.git
-$ cd DboW2
-$ git checkout feature/orbslam2_updates
-$ mkdir build
-$ cd build
-$ cmake ../
-$ make
-$ sudo make install
-```
-
-Installation of RobustPGO
-----------------------
-#!bash
-$ git clone https://github.com/MIT-SPARK/RobustPGO.git
-$ cd RobustPGO
-$ mkdir build
-$ cd build
-$ cmake ../
-$ make
-$ make check # optionally run tests
-
-Installation of CGAL (Optional: Not used for now)
-----------------------
-- Download CGAL `https://www.cgal.org/download.html` (I tried CGAL-4.11 on Ubuntu 17.10)
-- Go to CGAL downloaded folder and execute the following:
-
-```
-#!bash
-$ mkdir build
-$ cd build
-$ cmake ../
-```
-- using cmake-gui enable WithEigen3, click configure, and set the eigen version to the GTSAM one (for me: /Users/Luca/borg/gtsam/gtsam/3rdparty/Eigen)
-- using cmake-gui check that CMAKE_BUILD_TYPE is set to 'Release"
-- go back to the build folder and execute the following:
-<a name="yaml_script"></a>
-```
-#!bash
-$ make -j8
-$ sudo make install
-```
-
-Glog, Gflags & Gtest
-----------------------
-Glog, gflags, and gtest will be automatically downloaded using cmake unless there is a system-wide installation found (gtest will always be downloaded).
-=======
->>>>>>> 7777444e
 
 > Alternatively, one may directly use the executable in the build folder:
 `./build/stereoVIOEuroc`. Nevertheless, check the script `./scripts/stereoVIOEuroc.bash` to understand what parameters are expected, or check the [parameters](#Parameters) section below.
@@ -172,7 +97,7 @@
 
 ### Run SparkVIO in Kitti's dataset
 
-- Run: 
+- Run:
   ```bash
   cd SparkVIO
   ./scripts/stereoVIOEuroc.bash -p "PATH_TO_DATASET/2011_09_26_drive_0005_extract" -d 1
