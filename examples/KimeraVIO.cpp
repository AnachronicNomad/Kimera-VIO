/* ----------------------------------------------------------------------------
 * Copyright 2017, Massachusetts Institute of Technology,
 * Cambridge, MA 02139
 * All Rights Reserved
 * Authors: Luca Carlone, et al. (see THANKS for the full author list)
 * See LICENSE for the license information
 * -------------------------------------------------------------------------- */

/**
 * @file   KimeraVIO.cpp
 * @brief  Example of VIO pipeline.
 * @author Antoni Rosinol
 * @author Luca Carlone
 */

#include <future>
#include <memory>
#include <utility>

#include <gflags/gflags.h>
#include <glog/logging.h>

#include "kimera-vio/dataprovider/EurocDataProvider.h"
#include "kimera-vio/dataprovider/KittiDataProvider.h"
#include "kimera-vio/frontend/StereoImuSyncPacket.h"
#include "kimera-vio/logging/Logger.h"
#include "kimera-vio/pipeline/Pipeline.h"
#include "kimera-vio/pipeline/MonoPipeline.h"
#include "kimera-vio/pipeline/StereoPipeline.h"
#include "kimera-vio/utils/Statistics.h"
#include "kimera-vio/utils/Timer.h"

DEFINE_int32(dataset_type, 0, "Type of parser to use:\n "
                              "0: Euroc \n 1: Kitti (not supported).");
DEFINE_string(
    params_folder_path,
    "../params/Euroc",
    "Path to the folder containing the yaml files with the VIO parameters.");

int main(int argc, char* argv[]) {
  // Initialize Google's flags library.
  google::ParseCommandLineFlags(&argc, &argv, true);
  // Initialize Google's logging library.
  google::InitGoogleLogging(argv[0]);

  // Parse VIO parameters from gflags.
  VIO::VioParams vio_params(FLAGS_params_folder_path);

  // Build dataset parser.
  VIO::DataProviderInterface::Ptr dataset_parser = nullptr;
  switch (FLAGS_dataset_type) {
    case 0: {
      switch (vio_params.frontend_type_) {
        case VIO::FrontendType::kMonoImu: {
          dataset_parser =
              VIO::make_unique<VIO::MonoEurocDataProvider>(vio_params);
        } break;
        case VIO::FrontendType::kStereoImu: {
          dataset_parser = VIO::make_unique<VIO::EurocDataProvider>(vio_params);
        } break;
        default: {
          LOG(FATAL) << "Unrecognized pipeline type: " << FLAGS_dataset_type
                     << "."
                     << " 0: Mono, 1: Stereo.";
        }
      }
    } break;
    case 1: {
      dataset_parser = VIO::make_unique<VIO::KittiDataProvider>();
    } break;
    default: {
      LOG(FATAL) << "Unrecognized dataset type: " << FLAGS_dataset_type << "."
                 << " 0: EuRoC, 1: Kitti.";
    }
  }
  CHECK(dataset_parser);

<<<<<<< HEAD
  switch (vio_params.frontend_type_) {
    case VIO::FrontendType::kMonoImu: {
      VIO::MonoPipeline vio_pipeline(vio_params);

      // Register callback to shutdown data provider in case VIO pipeline
      // shutsdown.
      vio_pipeline.registerShutdownCallback(
          std::bind(&VIO::DataProviderInterface::shutdown, dataset_parser));

      // Register callback to vio pipeline.
      dataset_parser->registerImuSingleCallback(
          std::bind(&VIO::MonoPipeline::fillSingleImuQueue,
                    &vio_pipeline,
                    std::placeholders::_1));
      // We use blocking variants to avoid overgrowing the input queues (use
      // the non-blocking versions with real sensor streams)
      dataset_parser->registerLeftFrameCallback(
          std::bind(&VIO::MonoPipeline::fillLeftFrameQueue,
                    &vio_pipeline,
                    std::placeholders::_1));

      // Spin dataset.
      auto tic = VIO::utils::Timer::tic();
      bool is_pipeline_successful = false;
      if (vio_params.parallel_run_) {
        auto handle = std::async(std::launch::async,
                                 &VIO::DataProviderInterface::spin,
                                 dataset_parser);
        auto handle_pipeline = std::async(
            std::launch::async, &VIO::MonoPipeline::spin, &vio_pipeline);
        auto handle_shutdown =
            std::async(std::launch::async,
                       &VIO::MonoPipeline::shutdownWhenFinished,
                       &vio_pipeline,
                       500);
        vio_pipeline.spinViz();
        is_pipeline_successful = !handle.get();
        handle_shutdown.get();
        handle_pipeline.get();
      } else {
        while (dataset_parser->spin() && vio_pipeline.spin()) {
          continue;
        };
        vio_pipeline.shutdown();
        is_pipeline_successful = true;
      }

      // Output stats.
      auto spin_duration = VIO::utils::Timer::toc(tic);
      LOG(WARNING) << "Spin took: " << spin_duration.count() << " ms.";
      LOG(INFO) << "Pipeline successful? "
                << (is_pipeline_successful ? "Yes!" : "No!");

      if (is_pipeline_successful) {
        // Log overall time of pipeline run.
        VIO::PipelineLogger logger;
        logger.logPipelineOverallTiming(spin_duration);
      }

      return is_pipeline_successful ? EXIT_SUCCESS : EXIT_FAILURE;
    } break;
    case VIO::FrontendType::kStereoImu: {
      VIO::StereoPipeline vio_pipeline(vio_params);
=======
  VIO::Pipeline vio_pipeline(vio_params);

  // Register callback to shutdown data provider in case VIO pipeline shutsdown.
  vio_pipeline.registerShutdownCallback(
      std::bind(&VIO::DataProviderInterface::shutdown, dataset_parser));

  // Register callback to vio pipeline.
  dataset_parser->registerImuSingleCallback(
      std::bind(&VIO::Pipeline::fillSingleImuQueue,
                &vio_pipeline,
                std::placeholders::_1));
  // We use blocking variants to avoid overgrowing the input queues (use
  // the non-blocking versions with real sensor streams)
  dataset_parser->registerLeftFrameCallback(
      std::bind(&VIO::Pipeline::fillLeftFrameQueue,
                &vio_pipeline,
                std::placeholders::_1));
  dataset_parser->registerRightFrameCallback(
      std::bind(&VIO::Pipeline::fillRightFrameQueue,
                &vio_pipeline,
                std::placeholders::_1));

  // Spin dataset.
  auto tic = VIO::utils::Timer::tic();
  bool is_pipeline_successful = false;
  if (vio_params.parallel_run_) {
    auto handle = std::async(std::launch::async,
                             &VIO::DataProviderInterface::spin,
                             dataset_parser);
    auto handle_pipeline =
        std::async(std::launch::async, &VIO::Pipeline::spin, &vio_pipeline);
    auto handle_shutdown = std::async(std::launch::async,
                                      &VIO::Pipeline::shutdownWhenFinished,
                                      &vio_pipeline, 500, true);
    vio_pipeline.spinViz();
    is_pipeline_successful = !handle.get();
    handle_shutdown.get();
    handle_pipeline.get();
  } else {
    while (dataset_parser->spin() && vio_pipeline.spin()) {
      continue;
    };
    vio_pipeline.shutdown();
    is_pipeline_successful = true;
  }
>>>>>>> 2504d55f

      // Register callback to shutdown data provider in case VIO pipeline
      // shutsdown.
      vio_pipeline.registerShutdownCallback(
          std::bind(&VIO::DataProviderInterface::shutdown, dataset_parser));

      // Register callback to vio pipeline.
      dataset_parser->registerImuSingleCallback(
          std::bind(&VIO::StereoPipeline::fillSingleImuQueue,
                    &vio_pipeline,
                    std::placeholders::_1));
      // We use blocking variants to avoid overgrowing the input queues (use
      // the non-blocking versions with real sensor streams)
      dataset_parser->registerLeftFrameCallback(
          std::bind(&VIO::StereoPipeline::fillLeftFrameQueue,
                    &vio_pipeline,
                    std::placeholders::_1));
      dataset_parser->registerRightFrameCallback(
          std::bind(&VIO::StereoPipeline::fillRightFrameQueue,
                    &vio_pipeline,
                    std::placeholders::_1));

      // Spin dataset.
      auto tic = VIO::utils::Timer::tic();
      bool is_pipeline_successful = false;
      if (vio_params.parallel_run_) {
        auto handle = std::async(std::launch::async,
                                 &VIO::DataProviderInterface::spin,
                                 dataset_parser);
        auto handle_pipeline = std::async(
            std::launch::async, &VIO::StereoPipeline::spin, &vio_pipeline);
        auto handle_shutdown =
            std::async(std::launch::async,
                       &VIO::StereoPipeline::shutdownWhenFinished,
                       &vio_pipeline,
                       500);
        vio_pipeline.spinViz();
        is_pipeline_successful = !handle.get();
        handle_shutdown.get();
        handle_pipeline.get();
      } else {
        while (dataset_parser->spin() && vio_pipeline.spin()) {
          continue;
        };
        vio_pipeline.shutdown();
        is_pipeline_successful = true;
      }

      // Output stats.
      auto spin_duration = VIO::utils::Timer::toc(tic);
      LOG(WARNING) << "Spin took: " << spin_duration.count() << " ms.";
      LOG(INFO) << "Pipeline successful? "
                << (is_pipeline_successful ? "Yes!" : "No!");

      if (is_pipeline_successful) {
        // Log overall time of pipeline run.
        VIO::PipelineLogger logger;
        logger.logPipelineOverallTiming(spin_duration);
      }

      return is_pipeline_successful ? EXIT_SUCCESS : EXIT_FAILURE;
    } break;
    default: {
      LOG(FATAL) << "Unrecognized pipeline type: " << FLAGS_dataset_type << "."
                 << " 0: Mono, 1: Stereo.";
    }
  }

  return 0;
}<|MERGE_RESOLUTION|>--- conflicted
+++ resolved
@@ -75,7 +75,6 @@
   }
   CHECK(dataset_parser);
 
-<<<<<<< HEAD
   switch (vio_params.frontend_type_) {
     case VIO::FrontendType::kMonoImu: {
       VIO::MonoPipeline vio_pipeline(vio_params);
@@ -110,7 +109,8 @@
             std::async(std::launch::async,
                        &VIO::MonoPipeline::shutdownWhenFinished,
                        &vio_pipeline,
-                       500);
+                       500,
+                       true);
         vio_pipeline.spinViz();
         is_pipeline_successful = !handle.get();
         handle_shutdown.get();
@@ -139,53 +139,6 @@
     } break;
     case VIO::FrontendType::kStereoImu: {
       VIO::StereoPipeline vio_pipeline(vio_params);
-=======
-  VIO::Pipeline vio_pipeline(vio_params);
-
-  // Register callback to shutdown data provider in case VIO pipeline shutsdown.
-  vio_pipeline.registerShutdownCallback(
-      std::bind(&VIO::DataProviderInterface::shutdown, dataset_parser));
-
-  // Register callback to vio pipeline.
-  dataset_parser->registerImuSingleCallback(
-      std::bind(&VIO::Pipeline::fillSingleImuQueue,
-                &vio_pipeline,
-                std::placeholders::_1));
-  // We use blocking variants to avoid overgrowing the input queues (use
-  // the non-blocking versions with real sensor streams)
-  dataset_parser->registerLeftFrameCallback(
-      std::bind(&VIO::Pipeline::fillLeftFrameQueue,
-                &vio_pipeline,
-                std::placeholders::_1));
-  dataset_parser->registerRightFrameCallback(
-      std::bind(&VIO::Pipeline::fillRightFrameQueue,
-                &vio_pipeline,
-                std::placeholders::_1));
-
-  // Spin dataset.
-  auto tic = VIO::utils::Timer::tic();
-  bool is_pipeline_successful = false;
-  if (vio_params.parallel_run_) {
-    auto handle = std::async(std::launch::async,
-                             &VIO::DataProviderInterface::spin,
-                             dataset_parser);
-    auto handle_pipeline =
-        std::async(std::launch::async, &VIO::Pipeline::spin, &vio_pipeline);
-    auto handle_shutdown = std::async(std::launch::async,
-                                      &VIO::Pipeline::shutdownWhenFinished,
-                                      &vio_pipeline, 500, true);
-    vio_pipeline.spinViz();
-    is_pipeline_successful = !handle.get();
-    handle_shutdown.get();
-    handle_pipeline.get();
-  } else {
-    while (dataset_parser->spin() && vio_pipeline.spin()) {
-      continue;
-    };
-    vio_pipeline.shutdown();
-    is_pipeline_successful = true;
-  }
->>>>>>> 2504d55f
 
       // Register callback to shutdown data provider in case VIO pipeline
       // shutsdown.
@@ -221,7 +174,8 @@
             std::async(std::launch::async,
                        &VIO::StereoPipeline::shutdownWhenFinished,
                        &vio_pipeline,
-                       500);
+                       500,
+                       true);
         vio_pipeline.spinViz();
         is_pipeline_successful = !handle.get();
         handle_shutdown.get();
