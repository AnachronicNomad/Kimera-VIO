/* ----------------------------------------------------------------------------
 * Copyright 2017, Massachusetts Institute of Technology,
 * Cambridge, MA 02139
 * All Rights Reserved
 * Authors: Luca Carlone, et al. (see THANKS for the full author list)
 * See LICENSE for the license information
 * -------------------------------------------------------------------------- */

/**
 * @file   LoopClosureDetector.cpp
 * @brief  Pipeline for detection and reporting of Loop Closures between frames
 * @author Marcus Abate, Luca Carlone
 */

#pragma once

#include <DBoW2/DBoW2.h>
#include <gtsam/geometry/Pose3.h>
#include <gtsam/linear/NoiseModel.h>

#include <limits>
#include <memory>
#include <opencv2/opencv.hpp>
#include <unordered_map>
#include <utility>
#include <vector>

#include "kimera-vio/frontend/StereoFrame.h"
#include "kimera-vio/frontend/StereoMatcher.h"
#include "kimera-vio/frontend/StereoCamera.h"
#include "kimera-vio/logging/Logger.h"
#include "kimera-vio/loopclosure/LcdThirdPartyWrapper.h"
#include "kimera-vio/loopclosure/LoopClosureDetector-definitions.h"
#include "kimera-vio/loopclosure/LoopClosureDetectorParams.h"
#include "kimera-vio/pipeline/PipelineModule.h"
#include "kimera-vio/utils/ThreadsafeQueue.h"

/* ------------------------------------------------------------------------ */
// Forward declare KimeraRPGO, a private dependency.
namespace KimeraRPGO {
class RobustSolver;
}

namespace VIO {

/* ------------------------------------------------------------------------ */
class LoopClosureDetector {
 public:
  KIMERA_POINTER_TYPEDEFS(LoopClosureDetector);
  KIMERA_DELETE_COPY_CONSTRUCTORS(LoopClosureDetector);
  EIGEN_MAKE_ALIGNED_OPERATOR_NEW

  /* ------------------------------------------------------------------------ */
  /** @brief Constructor: detects loop-closures and updates internal PGO.
   * @param[in] lcd_params Parameters for the instance of LoopClosureDetector.
   * @param[in] log_output Output-logging flag. If set to true, the logger is
   *  instantiated and output/statistics are logged at every spinOnce().
   */
  LoopClosureDetector(const LoopClosureDetectorParams& lcd_params,
                      const StereoCamera::ConstPtr& stereo_camera,
                      const StereoMatchingParams& stereo_matching_params,
                      bool log_output);

  /* ------------------------------------------------------------------------ */
  virtual ~LoopClosureDetector();

  /* ------------------------------------------------------------------------ */
  /** @brief Processed a single input payload and runs it through the pipeline.
   * @param[in] input A shared_ptr referencing an input payload.
   * @return The output payload from the pipeline.
   */
  virtual LcdOutput::UniquePtr spinOnce(const LcdInput& input);

  /* ------------------------------------------------------------------------ */
  /** @brief Processed a single frame and adds it to relevant internal
   * databases.
   * @param[in] stereo_frame A StereoFrame object with two images and a pose to
   * the body frame at a minimum. Other fields may also be populated.
   * @return The local ID of the frame after it is added to the databases.
   */
  FrameId processAndAddFrame(const StereoFrame& stereo_frame);

  /* ------------------------------------------------------------------------ */
  /** @brief Runs all checks on a frame and determines whether it a loop-closure
      with a previous frame or not. Fills the LoopResult with this information.
   * @param[in] stereo_frame A stereo_frame that has already been "rewritten" by
   *  the pipeline to have ORB features and keypoints.
   * @param[out] result A pointer to the LoopResult that is filled with the
   *  result of the loop-closure detection stage.
   * @return True if the frame is declared a loop-closure with a previous frame,
   *  false otherwise.
   */
  bool detectLoop(const StereoFrame& stereo_frame, LoopResult* result);

  /* ------------------------------------------------------------------------ */
  /** @brief Verify that the geometry between two frames is close enough to be
      considered a match, and generate a monocular transformation between them.
   * @param[in] query_id The frame ID of the query image in the database.
   * @param[in] match_id The frame ID of the match image in the databse.
   * @param[out] camMatch_T_camQuery_mono The pose between the match frame and the
   *  query frame, in the coordinates of the match frame.
   * @return True if the verification check passes, false otherwise.
   */
  bool geometricVerificationCheck(
      const FrameId& query_id,
      const FrameId& match_id,
      gtsam::Pose3* camMatch_T_camQuery_mono,
      std::vector<FrameId>* inlier_id_in_query_frame,
      std::vector<FrameId>* inlier_id_in_match_frame);

  /* ------------------------------------------------------------------------ */
  /** @brief Determine the 3D pose betwen two frames.
   * @param[in] query_id The frame ID of the query image in the database.
   * @param[in] match_id The frame ID of the match image in the database.
   * @param[in] camMatch_T_camQuery_mono The relative pose between the match frame
   *  and the query frame, in the coordinates of the match frame.
   * @param[out] bodyMatch_T_bodyQuery_stereo The 3D pose between the match frame
   *  and the query frame, in the coordinates of the match frame.
   * @return True if the pose is recovered successfully, false otherwise.
   */
  bool recoverPose(const FrameId& query_id,
                   const FrameId& match_id,
                   const gtsam::Pose3& camMatch_T_camQuery_mono,
                   gtsam::Pose3* bodyMatch_T_bodyQuery_stereo,
                   std::vector<FrameId>* inlier_id_in_query_frame,
                   std::vector<FrameId>* inlier_id_in_match_frame);

  /* ------------------------------------------------------------------------ */
  /** @brief Refine relative pose given by ransac using smart factors.
   * @param[in] query_id The frame ID of the query image in the database.
   * @param[in] match_id The frame ID of the match image in the database.
   * @param[in] camMatch_T_camQuery_stereo The relative pose between the match frame
   *  and the query frame, in the coordinates of the match frame.
   * @param[in] inlier correspondences (from ransac) in the query frame
   * @param[in] inlier correspondences (from ransac) in the match frame
   * @return refined relative pose
   */
  gtsam::Pose3 refinePoses(
      const FrameId query_id,
      const FrameId match_id,
      const gtsam::Pose3& camMatch_T_camQuery_stereo,
      const std::vector<FrameId>& inlier_id_in_query_frame,
      const std::vector<FrameId>& inlier_id_in_match_frame);

  /* ------------------------------------------------------------------------ */
  /** @brief Gets a copy of the parameters of the LoopClosureDetector.
   * @return The local parameters of the LoopClosureDetector.
   */
  inline LoopClosureDetectorParams getLCDParams() const { return lcd_params_; }

  /* ------------------------------------------------------------------------ */
  /** @brief Returns a pointer to the parameters of the LoopClosureDetector.
   * @return A pointer to the parameters of the LoopClosureDetector.
   */
  inline LoopClosureDetectorParams* getLCDParamsMutable() {
    return &lcd_params_;
  }

  /* ------------------------------------------------------------------------ */
  /** @brief Returns the RAW pointer to the BoW database.
   * @return A pointer to the BoW database.
   *
   * WARNING: This is a potentially dangerous method to use because it requires
   *  a manual deletion of the pointer before it goes out of scope.
   */
  inline const OrbDatabase* getBoWDatabase() const { return db_BoW_.get(); }

  /* ------------------------------------------------------------------------ */
  /** @brief Returns a pointer to the database of LCDFrames.
   * @return A pointer to the LCDFrame database.
   *
   * WARNING: This is a potentially dangerous method to use because it requires
   *  a manual deletion of the pointer before it goes out of scope.
   */
  inline const std::vector<LCDFrame>* getFrameDatabasePtr() const {
    return &db_frames_;
  }

  /* ------------------------------------------------------------------------ */
  /** @brief Returns the "intrinsics flag", which is true if the pipeline has
   *  recieved the dimensions, principle point, and focal length of the images
   *  in the frames, as well as the transformation from body to camera.
   * @return True if the intrinsics have been recieved, false otherwise.
   */
  inline const bool getIntrinsicsFlag() const { return set_intrinsics_; }

  /* ------------------------------------------------------------------------ */
  /** @brief Returns the pose between the inertial world-reference frame and the
   *  "map" frame, which is the error between the VIO and the PGO trajectories.
   * @return The pose of the map frame relative to the world frame.
   */
  const gtsam::Pose3 getWPoseMap() const;

  /* ------------------------------------------------------------------------ */
  /** @brief Returns the values of the PGO, which is the full trajectory of the
   *  PGO.
   * @return The gtsam::Values (poses) of the PGO.
   */
  const gtsam::Values getPGOTrajectory() const;

  /* ------------------------------------------------------------------------ */
  /** @brief Returns the Nonlinear-Factor-Graph from the PGO.
   * @return The gtsam::NonlinearFactorGraph of the optimized trajectory from
   *  the PGO.
   */
  const gtsam::NonlinearFactorGraph getPGOnfg() const;

  /* ------------------------------------------------------------------------ */
  /** @brief Set the bool set_intrinsics as well as the parameter members
   *  representing the principle point, image dimensions, focal length and
   *  camera-to-body pose.
   * @param[in] stereo_frame A StereoFrame with the calibration and parameters
   *  needed to set the intrinsics.
   */
  // TODO(marcus): this should be private. But that makes testing harder.
  void setIntrinsics(const StereoFrame& stereo_frame);

  /* ------------------------------------------------------------------------ */
  /** @brief Set the OrbDatabase internal member.
   * @param[in] db An OrbDatabase object.
   */
  void setDatabase(const OrbDatabase& db);

  /* @brief Set the vocabulary of the BoW detector.
   * @param[in] voc An OrbVocabulary object.
   */
  void setVocabulary(const OrbVocabulary& voc);

  /* ------------------------------------------------------------------------ */
  /* @brief Prints parameters and other statistics on the LoopClosureDetector.
   */
  void print() const;

  /* ------------------------------------------------------------------------ */
  /** @brief Clears all keypoints and features from an input StereoFrame and
   *  fills it with ORB features.
   * @param[in] keypoints A vector of KeyPoints representing the ORB keypoints
   *  identified by an ORB detector.
   * @param[in/out] A StereoFrame initially filled with front-end features,
   *  which is then replaced with ORB features from the keypoints parameter.
   */
  // TODO(marcus): utils and reorder (or just static)
  void rewriteStereoFrameFeatures(const std::vector<cv::KeyPoint>& keypoints,
                                  StereoFrame* stereo_frame) const;

  /* ------------------------------------------------------------------------ */
  /** @brief Creates an image with matched ORB features between two frames.
   *  This is a utility for debugging the ORB feature matcher and isn't used
   *  in the main pipeline.
   * @param[in] query_img The image of the query frame in the database.
   * @param[in] match_img The image of the match frame in the database.
   * @param[in] query_id The frame ID of the query frame in the database.
   * @param[in] match_id The frame ID of the match frame in the database.
   * @param[in] cut_matches Determines if the Lowe Ratio Test is used to
   *  pare down matches that are bad.
   * @return A cv::Mat representing the matches between the two images.
   */
  // TODO(marcus): it would be nice if this could be a util
  // TODO(marcus): can this be static even though it requires id? Maybe feed it
  // descriptors instead
  cv::Mat computeAndDrawMatchesBetweenFrames(const cv::Mat& query_img,
                                             const cv::Mat& match_img,
                                             const FrameId& query_id,
                                             const FrameId& match_id,
                                             bool cut_matches = false) const;

  /* ------------------------------------------------------------------------ */
  /** @brief Gives the transform between two frames in the body frame given
   *  that same transform in the camera frame.
   * @param[in] camMatch_T_camQuery The relative pose between two frames in the
   *  camera coordinate frame.
   * @param[out] bodyMatch_T_bodyQuery The relative pose between two frames in the
   *  body coordinate frame.
   */
  // TODO(marcus): these should be private or util
  void transformCameraPoseToBodyPose(const gtsam::Pose3& camMatch_T_camQuery,
                                     gtsam::Pose3* bodyMatch_T_bodyQuery) const;

  /* ------------------------------------------------------------------------ */
  /** @brief The inverse of transformCameraPoseToBodyPose.
   * @param[in] bodyMatch_T_bodyQuery The relative pose between two frames in the
   *  body coordinate frame.
   * @param[out] camMatch_T_camQuery The relative pose between two frames in the
   *  camera coordinate frame.
   * @return
   */
  void transformBodyPoseToCameraPose(const gtsam::Pose3& bodyMatch_T_bodyQuery,
                                     gtsam::Pose3* camMatch_T_camQuery) const;

  /* ------------------------------------------------------------------------ */
  /** @brief Adds an odometry factor to the PGO and optimizes the trajectory.
   *  No actual optimization is performed on the RPGO side for odometry.
   * @param[in] factor An OdometryFactor representing the backend's guess for
   *  odometry between two consecutive keyframes.
   */
  void addOdometryFactorAndOptimize(const OdometryFactor& factor);

  /* ------------------------------------------------------------------------ */
  /** @brief Adds a loop-closure factor to the PGO and optimizes the trajectory.
   * @param[in] factor A LoopClosureFactor representing the relative pose
   *  between two frames that are not (necessarily) consecutive.
   */
  void addLoopClosureFactorAndOptimize(const LoopClosureFactor& factor);

  /* ------------------------------------------------------------------------ */
  /** @brief Initializes the RobustSolver member with an initial prior factor,
   *  which can be the first OdometryFactor given by the backend.
   * @param[in] factor An OdometryFactor representing the pose between the
   *  initial state of the vehicle and the first keyframe.
   */
  void initializePGO(const OdometryFactor& factor);

  /* ------------------------------------------------------------------------ */
  /** @brief Computes the indices of keypoints that match between two frames.
   * @param[in] query_id The frame ID of the query frame in the database.
   * @param[in] match_id The frame ID of the match frame in the database.
   * @param[out] i_query A vector of indices that match in the query frame.
   * @param[out] i_match A vector of indices that match in the match frame.
   * @param[in] cut_matches If true, Lowe's Ratio Test will be used to cut
   *  out bad matches before sending output.
   */
  void computeMatchedIndices(const FrameId& query_id,
                             const FrameId& match_id,
                             std::vector<FrameId>* i_query,
                             std::vector<FrameId>* i_match,
                             bool cut_matches = false) const;

 private:
  /* ------------------------------------------------------------------------ */
  /** @brief Checks geometric verification and determines a pose with
   *  a translation up to a scale factor between two frames, using Nister's
   *  five-point method.
   * @param[in] query_id The frame ID of the query frame in the database.
   * @param[in] match_id The frame ID of the match frame in the database.
   * @param[out] camMatch_T_camQuery_mono The relative pose between the two frames,
   *  with translation up to a scale factor.
   * @return True if the verification passes, false otherwise.
   */
  bool geometricVerificationNister(
      const FrameId& query_id,
      const FrameId& match_id,
      gtsam::Pose3* camMatch_T_camQuery_mono,
      std::vector<FrameId>* inlier_id_in_query_frame,
      std::vector<FrameId>* inlier_id_in_match_frame);

  /* ------------------------------------------------------------------------ */
  /** @brief Checks geometric verification and determines a pose that is
   *  "stereo" - correct in translation scale using Arun's three-point method.
   * @param[in] query_id The frame ID of the query frame in the database.
   * @param[in] match_id The frame ID of the match frame in the database.
   * @param[out] bodyMatch_T_bodyQuery The relative pose between the two frames.
   * @return True if the verification passes, false otherwise.
   */
  bool recoverPoseArun(const FrameId& query_id,
                       const FrameId& match_id,
                       gtsam::Pose3* bodyMatch_T_bodyQuery,
                       std::vector<FrameId>* inlier_id_in_query_frame,
                       std::vector<FrameId>* inlier_id_in_match_frame);

  /* ------------------------------------------------------------------------ */
  /** @brief Checks geometric verification and determines a pose that is
   *  "stereo" - correct in translation scale using the median of all
   *  3D keypoints matched between the frames.
   * @param[in] query_id The frame ID of the query frame in the database.
   * @param[in] match_id The frame ID of the match frame in the database.
   * @param[out] bodyMatch_T_bodyQuery The relative pose between the two frames.
   * @return True if the verification passes, false otherwise.
   */
  bool recoverPoseGivenRot(const FrameId& query_id,
                           const FrameId& match_id,
                           const gtsam::Pose3& camMatch_T_camQuery_mono,
                           gtsam::Pose3* bodyMatch_T_bodyQuery,
                           std::vector<FrameId>* inlier_id_in_query_frame,
                           std::vector<FrameId>* inlier_id_in_match_frame);

 private:
  enum class LcdState {
    Bootstrap,  //! Lcd is initializing
    Nominal     //! Lcd is running in nominal mode
  };
  LcdState lcd_state_ = LcdState::Bootstrap;

  // Parameter members
  LoopClosureDetectorParams lcd_params_;
  const bool log_output_ = false;
  bool set_intrinsics_ = false;

  // ORB extraction and matching members
  cv::Ptr<cv::ORB> orb_feature_detector_;
  cv::Ptr<cv::DescriptorMatcher> orb_feature_matcher_;

  // BoW and Loop Detection database and members
  std::unique_ptr<OrbDatabase> db_BoW_;
  std::vector<LCDFrame> db_frames_;
  FrameIDTimestampMap timestamp_map_;

  // Store latest computed objects for temporal matching and nss scoring
  LcdThirdPartyWrapper::UniquePtr lcd_tp_wrapper_;
  DBoW2::BowVector latest_bowvec_;

  // Store camera parameters and StereoFrame stuff once
  gtsam::Pose3 B_Pose_camLrect_;
<<<<<<< HEAD
  StereoCamera::ConstPtr stereo_camera_;
  StereoMatcher::UniquePtr stereo_matcher_;
=======
  gtsam::Cal3_S2Stereo::shared_ptr stereo_calibration_;
>>>>>>> 25ec892b

  // Robust PGO members
  std::unique_ptr<KimeraRPGO::RobustSolver> pgo_;
  std::vector<gtsam::Pose3> W_Pose_Blkf_estimates_;
  gtsam::SharedNoiseModel
      shared_noise_model_;  // TODO(marcus): make accurate
                            // should also come in with input

  // Logging members
  std::unique_ptr<LoopClosureDetectorLogger> logger_;
  LcdDebugInfo debug_info_;

 private:
  // Lcd typedefs
  using DMatchVec = std::vector<cv::DMatch>;
  using AdapterMono = opengv::relative_pose::CentralRelativeAdapter;
  using SacProblemMono =
      opengv::sac_problems::relative_pose::CentralRelativePoseSacProblem;
  using AdapterStereo = opengv::point_cloud::PointCloudAdapter;
  using SacProblemStereo =
      opengv::sac_problems::point_cloud::PointCloudSacProblem;
};  // class LoopClosureDetector

enum class LoopClosureDetectorType {
  //! Bag of Words approach
  BoW = 0u,
};

class LcdFactory {
 public:
  KIMERA_POINTER_TYPEDEFS(LcdFactory);
  KIMERA_DELETE_COPY_CONSTRUCTORS(LcdFactory);
  LcdFactory() = delete;
  virtual ~LcdFactory() = default;

  static LoopClosureDetector::UniquePtr createLcd(
      const LoopClosureDetectorType& lcd_type,
      const LoopClosureDetectorParams& lcd_params,
      const StereoCamera::ConstPtr& stereo_camera,
      const StereoMatchingParams& stereo_matching_params,
      bool log_output) {
    switch (lcd_type) {
      case LoopClosureDetectorType::BoW: {
        return VIO::make_unique<LoopClosureDetector>(lcd_params,
                                                     stereo_camera,
                                                     stereo_matching_params,
                                                     log_output);
      }
      default: {
        LOG(FATAL) << "Requested loop closure detector type is not supported.\n"
                   << "Currently supported loop closure detector types:\n"
                   << "0: BoW \n but requested loop closure detector: "
                   << static_cast<int>(lcd_type);
      }
    }
  }
};

class LcdModule : public MIMOPipelineModule<LcdInput, LcdOutput> {
 public:
  KIMERA_POINTER_TYPEDEFS(LcdModule);
  KIMERA_DELETE_COPY_CONSTRUCTORS(LcdModule);
  using LcdFrontendInput = StereoFrontendOutput::Ptr;
  using LcdBackendInput = BackendOutput::Ptr;

  LcdModule(bool parallel_run, LoopClosureDetector::UniquePtr lcd)
      : MIMOPipelineModule<LcdInput, LcdOutput>("Lcd", parallel_run),
        frontend_queue_("lcd_frontend_queue"),
        backend_queue_("lcd_backend_queue"),
        lcd_(std::move(lcd)) {}
  virtual ~LcdModule() = default;

  //! Callbacks to fill queues: they should be all lighting fast.
  inline void fillFrontendQueue(const LcdFrontendInput& frontend_payload) {
    frontend_queue_.push(frontend_payload);
  }
  inline void fillBackendQueue(const LcdBackendInput& backend_payload) {
    backend_queue_.push(backend_payload);
  }

 protected:
  //! Synchronize input queues.
  inline InputUniquePtr getInputPacket() override {
    // TODO(X): this is the same or very similar to the Mesher getInputPacket.
    LcdBackendInput backend_payload;
    bool queue_state = false;
    if (PIO::parallel_run_) {
      queue_state = backend_queue_.popBlocking(backend_payload);
    } else {
      queue_state = backend_queue_.pop(backend_payload);
    }
    if (!queue_state) {
      LOG_IF(WARNING, PIO::parallel_run_)
          << "Module: " << name_id_ << " - Backend queue is down";
      VLOG_IF(1, !PIO::parallel_run_)
          << "Module: " << name_id_ << " - Backend queue is empty or down";
      return nullptr;
    }
    CHECK(backend_payload);
    const Timestamp& timestamp = backend_payload->W_State_Blkf_.timestamp_;

    // Look for the synchronized packet in frontend payload queue
    // This should always work, because it should not be possible to have
    // a backend payload without having a frontend one first!
    LcdFrontendInput frontend_payload = nullptr;
    PIO::syncQueue(timestamp, &frontend_queue_, &frontend_payload);
    CHECK(frontend_payload);
    CHECK(frontend_payload->is_keyframe_);

    // Push the synced messages to the lcd's input queue
    const StereoFrame& stereo_keyframe = frontend_payload->stereo_frame_lkf_;
    const gtsam::Pose3& body_pose = backend_payload->W_State_Blkf_.pose_;
    return VIO::make_unique<LcdInput>(
        timestamp, backend_payload->cur_kf_id_, stereo_keyframe, body_pose);
  }

  OutputUniquePtr spinOnce(LcdInput::UniquePtr input) override {
    return lcd_->spinOnce(*input);
  }

  //! Called when general shutdown of PipelineModule is triggered.
  void shutdownQueues() override {
    LOG(INFO) << "Shutting down queues for: " << name_id_;
    frontend_queue_.shutdown();
    backend_queue_.shutdown();
  }

  //! Checks if the module has work to do (should check input queues are empty)
  bool hasWork() const override {
    // We don't check frontend queue because it runs faster than backend queue.
    return !backend_queue_.empty();
  }

 private:
  //! Input Queues
  ThreadsafeQueue<LcdFrontendInput> frontend_queue_;
  ThreadsafeQueue<LcdBackendInput> backend_queue_;

  //! Lcd implementation
  LoopClosureDetector::UniquePtr lcd_;
};

}  // namespace VIO<|MERGE_RESOLUTION|>--- conflicted
+++ resolved
@@ -400,12 +400,8 @@
 
   // Store camera parameters and StereoFrame stuff once
   gtsam::Pose3 B_Pose_camLrect_;
-<<<<<<< HEAD
   StereoCamera::ConstPtr stereo_camera_;
   StereoMatcher::UniquePtr stereo_matcher_;
-=======
-  gtsam::Cal3_S2Stereo::shared_ptr stereo_calibration_;
->>>>>>> 25ec892b
 
   // Robust PGO members
   std::unique_ptr<KimeraRPGO::RobustSolver> pgo_;
