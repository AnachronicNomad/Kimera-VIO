/* ----------------------------------------------------------------------------
 * Copyright 2017, Massachusetts Institute of Technology,
 * Cambridge, MA 02139
 * All Rights Reserved
 * Authors: Luca Carlone, et al. (see THANKS for the full author list)
 * See LICENSE for the license information
 * -------------------------------------------------------------------------- */

/**
 * @file   VisionImuFrontendParams.h
 * @brief  Class to parse, print, and store the parameters of the frontend.
 * @author Antoni Rosinol
 */

#pragma once

#include "kimera-vio/frontend/StereoMatchingParams.h"
#include "kimera-vio/frontend/VisionImuTrackerParams.h"
#include "kimera-vio/frontend/feature-detector/FeatureDetector-definitions.h"
#include "kimera-vio/frontend/feature-detector/FeatureDetectorParams.h"
#include "kimera-vio/pipeline/PipelineParams.h"

namespace VIO {

struct FrontendParams : public PipelineParams {
 public:
  KIMERA_POINTER_TYPEDEFS(FrontendParams);
  FrontendParams();

 public:
  void print() const;
  bool parseYAML(const std::string& filepath);
  bool equals(const FrontendParams& tp2, double tol = 1e-10) const;

 protected:
  virtual bool equals(const PipelineParams& obj) const {
    const auto& rhs = static_cast<const FrontendParams&>(obj);
    return equals(rhs);
  }

 public:
  FeatureDetectorParams feature_detector_params_ = FeatureDetectorParams();
  TrackerParams tracker_params_ = TrackerParams();
  StereoMatchingParams stereo_matching_params_ = StereoMatchingParams();

  double intra_keyframe_time_ns_ = 0.2 * 10e6;
  size_t min_number_features_ = 0u;

  //! If set to false, pipeline reduces to monocular tracking.
  bool use_stereo_tracking_ = true;

<<<<<<< HEAD
  // ensure a keyframe is added if maxDisparity is reached
  double maxDisparity_ = 10.0;

  OpticalFlowPredictorType optical_flow_predictor_type_ =
      OpticalFlowPredictorType::kNoPrediction;
=======
  //! Outlier rejection method choices
  bool useRANSAC_ = true;
  bool use_2d2d_tracking_ = true;
  bool use_3d3d_tracking_ = true;
  bool use_pnp_tracking_ = true;

  // These flags are parsed through gflags...
  //! Display feature tracks.
  bool visualize_feature_tracks_ = true;
  //! Display images in Frontend logger for debugging (only use
  //! if in sequential mode, otherwise expect segfaults).
  bool visualize_frontend_images_ = false;
  //! Save images in Frontend logger to disk for debugging (only use
  //! if in sequential mode, otherwise expect segfaults).
  bool save_frontend_images_ = false;
  //! Display/Save feature tracks images.
  bool log_feature_tracks_ = false;
  //! Display/Save mono tracking.
  bool log_mono_tracking_images_ = false;
  //! Display/Save stereo tracking rectified and unrectified images.
  bool log_stereo_matching_images_ = false;
>>>>>>> 1fabba93
};

}  // namespace VIO<|MERGE_RESOLUTION|>--- conflicted
+++ resolved
@@ -48,14 +48,8 @@
 
   //! If set to false, pipeline reduces to monocular tracking.
   bool use_stereo_tracking_ = true;
-
-<<<<<<< HEAD
-  // ensure a keyframe is added if maxDisparity is reached
   double maxDisparity_ = 10.0;
-
-  OpticalFlowPredictorType optical_flow_predictor_type_ =
-      OpticalFlowPredictorType::kNoPrediction;
-=======
+  double disparityThreshold_ = 0.5;
   //! Outlier rejection method choices
   bool useRANSAC_ = true;
   bool use_2d2d_tracking_ = true;
@@ -77,7 +71,6 @@
   bool log_mono_tracking_images_ = false;
   //! Display/Save stereo tracking rectified and unrectified images.
   bool log_stereo_matching_images_ = false;
->>>>>>> 1fabba93
 };
 
 }  // namespace VIO