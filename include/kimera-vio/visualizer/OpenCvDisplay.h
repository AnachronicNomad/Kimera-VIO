--- conflicted
+++ resolved
@@ -24,25 +24,55 @@
 
 namespace VIO {
 
-struct OpenCv3dDisplayParams {
+class OpenCv3dDisplayParams : public DisplayParams {
+ public:
+  OpenCv3dDisplayParams(const DisplayType& display_type)
+      : DisplayParams(display_type) {}
+  virtual ~OpenCv3dDisplayParams() = default;
+
+  // Parse YAML file describing camera parameters.
+  bool parseYAML(const std::string& filepath) override {
+    YamlParser yaml_parser(filepath);
+    yaml_parser.getYamlParam("hold_display", &hold_display_);
+    return true;
+  }
+
+  // Display all params.
+  void print() const override {
+    std::stringstream out;
+    PipelineParams::print(out,
+                          "Display Type ",
+                          VIO::to_underlying(display_type_),
+                          "Hold Display ",
+                          hold_display_);
+  }
+
+  // Assert equality up to a tolerance.
+  bool equals(const OpenCv3dDisplayParams& cam_par,
+              const double& tol = 1e-9) const {
+    return display_type_ == cam_par.display_type_ &&
+           hold_display_ == cam_par.hold_display_;
+  }
+
+ protected:
+  bool equals(const DisplayParams& rhs,
+              const double& tol = 1e-9) const override {
+    return equals(static_cast<const OpenCv3dDisplayParams&>(rhs), tol);
+  }
+
+ public:
   //! Spins the 3D window and 2D image display indefinitely, until user closes
   //! the window.
   bool hold_display_ = false;
 };
-
 
 class OpenCv3dDisplay : public DisplayBase {
  public:
   KIMERA_POINTER_TYPEDEFS(OpenCv3dDisplay);
   KIMERA_DELETE_COPY_CONSTRUCTORS(OpenCv3dDisplay);
 
-<<<<<<< HEAD
-  OpenCv3dDisplay(const ShutdownPipelineCallback& shutdown_pipeline_cb,
-                  const OpenCv3dDisplayParams& params);
-=======
   OpenCv3dDisplay(const DisplayParams& display_params,
                   const ShutdownPipelineCallback& shutdown_pipeline_cb);
->>>>>>> bd4e5ad0
 
   // TODO(Toni): consider using `unregisterAllWindows`
   ~OpenCv3dDisplay() override = default;
