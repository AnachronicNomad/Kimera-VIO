/* ----------------------------------------------------------------------------
 * Copyright 2017, Massachusetts Institute of Technology,
 * Cambridge, MA 02139
 * All Rights Reserved
 * Authors: Luca Carlone, et al. (see THANKS for the full author list)
 * See LICENSE for the license information
 * -------------------------------------------------------------------------- */

/**
 * @file   Visualizer3D-definitions.h
 * @brief  Class definitions for 3D visualizer.
 * @author Antoni Rosinol
 */

#pragma once

#include <memory>
#include <string>
#include <unordered_map>
#include <vector>

#include <opencv2/viz/widgets.hpp>

#include "kimera-vio/backend/VioBackEnd-definitions.h"
#include "kimera-vio/common/vio_types.h"
#include "kimera-vio/frontend/StereoVisionFrontEnd-definitions.h"
#include "kimera-vio/loopclosure/LoopClosureDetector-definitions.h"
#include "kimera-vio/mesh/Mesher-definitions.h"
#include "kimera-vio/pipeline/PipelinePayload.h"
#include "kimera-vio/utils/Macros.h"
#include "kimera-vio/utils/ThreadsafeQueue.h"

namespace VIO {

enum class VisualizerType {
  //! OpenCV 3D viz, uses VTK underneath the hood.
  OpenCV = 0u
};

enum class VisualizationType {
  kMesh2dTo3dSparse = 0,  // same as MESH2DTo3D but filters out triangles
                          // corresponding to non planar obstacles
  kPointcloud = 1,        // visualize 3D VIO points  (no repeated point)
  kNone = 2               // does not visualize map
};

typedef std::unique_ptr<cv::viz::Widget3D> WidgetPtr;
typedef std::map<std::string, WidgetPtr> WidgetsMap;

struct ImageToDisplay {
  ImageToDisplay() = default;
  ImageToDisplay(const std::string& name, const cv::Mat& image)
      : name_(name), image_(image) {}

  std::string name_;
  cv::Mat image_;
};

struct DisplayInputBase {
  KIMERA_POINTER_TYPEDEFS(DisplayInputBase);
  KIMERA_DELETE_COPY_CONSTRUCTORS(DisplayInputBase);
  EIGEN_MAKE_ALIGNED_OPERATOR_NEW
  DisplayInputBase() = default;
  virtual ~DisplayInputBase() = default;

  Timestamp timestamp_;
  std::vector<ImageToDisplay> images_to_display_;
};
typedef ThreadsafeQueue<DisplayInputBase::UniquePtr> DisplayQueue;

struct VisualizerInput : public PipelinePayload {
  KIMERA_POINTER_TYPEDEFS(VisualizerInput);
  KIMERA_DELETE_COPY_CONSTRUCTORS(VisualizerInput);
  EIGEN_MAKE_ALIGNED_OPERATOR_NEW
  VisualizerInput(const Timestamp& timestamp,
                  const MesherOutput::Ptr& mesher_output,
                  const BackendOutput::Ptr& backend_output,
<<<<<<< HEAD
                  const StereoFrontendOutput::Ptr& frontend_output)
=======
                  const FrontendOutput::Ptr& frontend_output,
                  const LcdOutput::Ptr& lcd_output)
>>>>>>> 25ec892b
      : PipelinePayload(timestamp),
        mesher_output_(mesher_output),
        backend_output_(backend_output),
        frontend_output_(frontend_output),
        lcd_output_(lcd_output) {
    CHECK(backend_output);
    CHECK(frontend_output);
    if (mesher_output) CHECK_EQ(timestamp, mesher_output->timestamp_);
    CHECK_EQ(timestamp, frontend_output->timestamp_);
    CHECK_EQ(timestamp, backend_output->timestamp_);
  }
  virtual ~VisualizerInput() = default;

  // Copy the pointers so that we do not need to copy the data.
  const MesherOutput::ConstPtr mesher_output_;
  const BackendOutput::ConstPtr backend_output_;
<<<<<<< HEAD
  const StereoFrontendOutput::ConstPtr frontend_output_;
=======
  const FrontendOutput::ConstPtr frontend_output_;
  const LcdOutput::ConstPtr lcd_output_;
>>>>>>> 25ec892b
};

struct VisualizerOutput : public DisplayInputBase {
  KIMERA_POINTER_TYPEDEFS(VisualizerOutput);
  KIMERA_DELETE_COPY_CONSTRUCTORS(VisualizerOutput);
  EIGEN_MAKE_ALIGNED_OPERATOR_NEW
  VisualizerOutput()
      : DisplayInputBase(),
        visualization_type_(VisualizationType::kNone),
        widgets_(),
        frustum_pose_(cv::Affine3d::Identity()) {}
  ~VisualizerOutput() = default;

  VisualizationType visualization_type_;
  WidgetsMap widgets_;
  cv::Affine3d frustum_pose_;
};

}  // namespace VIO<|MERGE_RESOLUTION|>--- conflicted
+++ resolved
@@ -75,12 +75,8 @@
   VisualizerInput(const Timestamp& timestamp,
                   const MesherOutput::Ptr& mesher_output,
                   const BackendOutput::Ptr& backend_output,
-<<<<<<< HEAD
-                  const StereoFrontendOutput::Ptr& frontend_output)
-=======
-                  const FrontendOutput::Ptr& frontend_output,
+                  const StereoFrontendOutput::Ptr& frontend_output,
                   const LcdOutput::Ptr& lcd_output)
->>>>>>> 25ec892b
       : PipelinePayload(timestamp),
         mesher_output_(mesher_output),
         backend_output_(backend_output),
@@ -97,12 +93,8 @@
   // Copy the pointers so that we do not need to copy the data.
   const MesherOutput::ConstPtr mesher_output_;
   const BackendOutput::ConstPtr backend_output_;
-<<<<<<< HEAD
   const StereoFrontendOutput::ConstPtr frontend_output_;
-=======
-  const FrontendOutput::ConstPtr frontend_output_;
   const LcdOutput::ConstPtr lcd_output_;
->>>>>>> 25ec892b
 };
 
 struct VisualizerOutput : public DisplayInputBase {
