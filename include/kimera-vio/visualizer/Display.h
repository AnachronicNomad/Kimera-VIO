/* ----------------------------------------------------------------------------
 * Copyright 2017, Massachusetts Institute of Technology,
 * Cambridge, MA 02139
 * All Rights Reserved
 * Authors: Luca Carlone, et al. (see THANKS for the full author list)
 * See LICENSE for the license information
 * -------------------------------------------------------------------------- */

/**
 * @file   Display.h
 * @brief  Class to display visualizer output
 * @author Antoni Rosinol
 */

#pragma once

#include <opencv2/opencv.hpp>

#include "kimera-vio/pipeline/Pipeline-definitions.h"  // Needed for shutdown cb
#include "kimera-vio/utils/Macros.h"
#include "kimera-vio/visualizer/Display-definitions.h"
#include "kimera-vio/visualizer/Visualizer3D-definitions.h"

namespace VIO {

class DisplayBase {
 public:
  KIMERA_POINTER_TYPEDEFS(DisplayBase);
  KIMERA_DELETE_COPY_CONSTRUCTORS(DisplayBase);

  DisplayBase() = default;
  virtual ~DisplayBase() = default;

  /**
   * @brief spinOnce
   * Spins the display once to render the visualizer output.
   * @param viz_output Visualizer output, which is the display input.
   */
  virtual void spinOnce(DisplayInputBase::UniquePtr&& viz_output) = 0;
};

<<<<<<< HEAD
struct OpenCv3dDisplayParams {
  //! Spins the 3D window and 2D image display indefinitely, until user closes
  //! the window.
  bool hold_display_ = false;
};

class OpenCv3dDisplay : public DisplayBase {
 public:
  KIMERA_POINTER_TYPEDEFS(OpenCv3dDisplay);
  KIMERA_DELETE_COPY_CONSTRUCTORS(OpenCv3dDisplay);

  OpenCv3dDisplay(const ShutdownPipelineCallback& shutdown_pipeline_cb,
                  const OpenCv3dDisplayParams& params);

  // TODO(Toni): consider using `unregisterAllWindows`
  ~OpenCv3dDisplay() override = default;

  // Spins renderers to display data using OpenCV imshow and viz3d
  // Displaying must be done in the main thread.
  void spinOnce(DisplayInputBase::UniquePtr&& viz_output) override;

 private:
  /**
   * @brief safeCast Try to cast display input base to the derived visualizer
   * output, if unsuccessful, it will return a nullptr.
   * @param display_input_base
   * @return
   */
  VisualizerOutput::UniquePtr safeCast(
      DisplayInputBase::UniquePtr display_input_base) {
    if (!display_input_base) return nullptr;
    VisualizerOutput::UniquePtr viz_output;
    VisualizerOutput* tmp = nullptr;
    try {
      tmp = dynamic_cast<VisualizerOutput*>(display_input_base.get());
    } catch (const std::bad_cast& e) {
      LOG(ERROR) << "Seems that you are casting DisplayInputBase to "
                    "VisualizerOutput, but this object is not "
                    "a VisualizerOutput!\n"
                    "Error: " << e.what();
      return nullptr;
    } catch (...) {
      LOG(FATAL) << "Exception caught when casting to VisualizerOutput.";
    }
    if(!tmp) return nullptr;
    display_input_base.release();
    viz_output.reset(tmp);
    return viz_output;
  }

  // Adds 3D widgets to the window, and displays it.
  void spin3dWindow(VisualizerOutput::UniquePtr&& viz_output);

  void spin2dWindow(const DisplayInputBase& viz_output);

  //! Sets the visualization properties of the 3D mesh.
  void setMeshProperties(WidgetsMap* widgets);

  //! Sets a 3D Widget Pose, because Widget3D::setPose() doesn't work;
  void setWidgetPose(const std::string& widget_id,
                     const cv::Affine3d& widget_pose);

  // Keyboard callback.
  static void keyboardCallback(const cv::viz::KeyboardEvent& event, void* t);

  // Keyboard callback to toggle freezing screen.
  static void toggleFreezeScreenKeyboardCallback(const uchar& code,
                                                 WindowData* window_data);

  // Keyboard callback to set mesh representation.
  static void setMeshRepresentation(const uchar& code, WindowData* window_data);

  // Keyboard callback to set mesh shading.
  static void setMeshShadingCallback(const uchar& code,
                                     WindowData* window_data);

  // Keyboard callback to set mesh ambient.
  static void setMeshAmbientCallback(const uchar& code,
                                     WindowData* window_data);

  // Keyboard callback to set mesh lighting.
  static void setMeshLightingCallback(const uchar& code,
                                      WindowData* window_data);

  // Keyboard callback to get current viewer pose.
  static void getViewerPoseKeyboardCallback(const uchar& code,
                                            WindowData* window_data);

  // Keyboard callback to get current screen size.
  static void getCurrentWindowSizeKeyboardCallback(const uchar& code,
                                                   WindowData* window_data);

  // Keyboard callback to get screenshot of current windodw.
  static void getScreenshotCallback(const uchar& code, WindowData* window_data);

  // Record video sequence at a hardcoded directory relative to executable.
  void recordVideo();

  // Useful for when testing on servers without display screen.
  void setOffScreenRendering();

 private:
  WindowData window_data_;

  //! We use this callback to shutdown the pipeline gracefully if
  //! the visualization window is closed.
  ShutdownPipelineCallback shutdown_pipeline_cb_;

  OpenCv3dDisplayParams params_;
};

=======
>>>>>>> cb9bff65
}  // namespace VIO<|MERGE_RESOLUTION|>--- conflicted
+++ resolved
@@ -39,118 +39,4 @@
   virtual void spinOnce(DisplayInputBase::UniquePtr&& viz_output) = 0;
 };
 
-<<<<<<< HEAD
-struct OpenCv3dDisplayParams {
-  //! Spins the 3D window and 2D image display indefinitely, until user closes
-  //! the window.
-  bool hold_display_ = false;
-};
-
-class OpenCv3dDisplay : public DisplayBase {
- public:
-  KIMERA_POINTER_TYPEDEFS(OpenCv3dDisplay);
-  KIMERA_DELETE_COPY_CONSTRUCTORS(OpenCv3dDisplay);
-
-  OpenCv3dDisplay(const ShutdownPipelineCallback& shutdown_pipeline_cb,
-                  const OpenCv3dDisplayParams& params);
-
-  // TODO(Toni): consider using `unregisterAllWindows`
-  ~OpenCv3dDisplay() override = default;
-
-  // Spins renderers to display data using OpenCV imshow and viz3d
-  // Displaying must be done in the main thread.
-  void spinOnce(DisplayInputBase::UniquePtr&& viz_output) override;
-
- private:
-  /**
-   * @brief safeCast Try to cast display input base to the derived visualizer
-   * output, if unsuccessful, it will return a nullptr.
-   * @param display_input_base
-   * @return
-   */
-  VisualizerOutput::UniquePtr safeCast(
-      DisplayInputBase::UniquePtr display_input_base) {
-    if (!display_input_base) return nullptr;
-    VisualizerOutput::UniquePtr viz_output;
-    VisualizerOutput* tmp = nullptr;
-    try {
-      tmp = dynamic_cast<VisualizerOutput*>(display_input_base.get());
-    } catch (const std::bad_cast& e) {
-      LOG(ERROR) << "Seems that you are casting DisplayInputBase to "
-                    "VisualizerOutput, but this object is not "
-                    "a VisualizerOutput!\n"
-                    "Error: " << e.what();
-      return nullptr;
-    } catch (...) {
-      LOG(FATAL) << "Exception caught when casting to VisualizerOutput.";
-    }
-    if(!tmp) return nullptr;
-    display_input_base.release();
-    viz_output.reset(tmp);
-    return viz_output;
-  }
-
-  // Adds 3D widgets to the window, and displays it.
-  void spin3dWindow(VisualizerOutput::UniquePtr&& viz_output);
-
-  void spin2dWindow(const DisplayInputBase& viz_output);
-
-  //! Sets the visualization properties of the 3D mesh.
-  void setMeshProperties(WidgetsMap* widgets);
-
-  //! Sets a 3D Widget Pose, because Widget3D::setPose() doesn't work;
-  void setWidgetPose(const std::string& widget_id,
-                     const cv::Affine3d& widget_pose);
-
-  // Keyboard callback.
-  static void keyboardCallback(const cv::viz::KeyboardEvent& event, void* t);
-
-  // Keyboard callback to toggle freezing screen.
-  static void toggleFreezeScreenKeyboardCallback(const uchar& code,
-                                                 WindowData* window_data);
-
-  // Keyboard callback to set mesh representation.
-  static void setMeshRepresentation(const uchar& code, WindowData* window_data);
-
-  // Keyboard callback to set mesh shading.
-  static void setMeshShadingCallback(const uchar& code,
-                                     WindowData* window_data);
-
-  // Keyboard callback to set mesh ambient.
-  static void setMeshAmbientCallback(const uchar& code,
-                                     WindowData* window_data);
-
-  // Keyboard callback to set mesh lighting.
-  static void setMeshLightingCallback(const uchar& code,
-                                      WindowData* window_data);
-
-  // Keyboard callback to get current viewer pose.
-  static void getViewerPoseKeyboardCallback(const uchar& code,
-                                            WindowData* window_data);
-
-  // Keyboard callback to get current screen size.
-  static void getCurrentWindowSizeKeyboardCallback(const uchar& code,
-                                                   WindowData* window_data);
-
-  // Keyboard callback to get screenshot of current windodw.
-  static void getScreenshotCallback(const uchar& code, WindowData* window_data);
-
-  // Record video sequence at a hardcoded directory relative to executable.
-  void recordVideo();
-
-  // Useful for when testing on servers without display screen.
-  void setOffScreenRendering();
-
- private:
-  WindowData window_data_;
-
-  //! We use this callback to shutdown the pipeline gracefully if
-  //! the visualization window is closed.
-  ShutdownPipelineCallback shutdown_pipeline_cb_;
-
-  OpenCv3dDisplayParams params_;
-};
-
-=======
->>>>>>> cb9bff65
 }  // namespace VIO